--- conflicted
+++ resolved
@@ -59,14 +59,6 @@
      * If true indicates that the configured endpoint of the client is a value that was supplied as an override and not
      * generated from regional metadata.
      */
-<<<<<<< HEAD
-    public static final ExecutionAttribute<Boolean> ENDPOINT_OVERRIDDEN = new ExecutionAttribute<>("EndpointOverride");
-
-    /**
-     * If the client signer value has been overridden.
-     */
-    public static final ExecutionAttribute<Boolean> SIGNER_OVERRIDDEN = new ExecutionAttribute<>("SignerOverridden");
-=======
     public static final ExecutionAttribute<Boolean> ENDPOINT_OVERRIDDEN = new ExecutionAttribute<>("EndpointOverridden");
 
     /**
@@ -74,8 +66,12 @@
      * true) or the endpoint derived from the region metadata (if {@link #ENDPOINT_OVERRIDDEN} is false).
      */
     public static final ExecutionAttribute<URI> CLIENT_ENDPOINT = new ExecutionAttribute<>("EndpointOverride");
->>>>>>> a5e89b31
-    
+
+    /**
+     * If the client signer value has been overridden.
+     */
+    public static final ExecutionAttribute<Boolean> SIGNER_OVERRIDDEN = new ExecutionAttribute<>("SignerOverridden");
+
     protected SdkExecutionAttribute() {
     }
 }