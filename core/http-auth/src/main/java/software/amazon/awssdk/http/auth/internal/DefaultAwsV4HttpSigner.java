/*
 * Copyright Amazon.com, Inc. or its affiliates. All Rights Reserved.
 *
 * Licensed under the Apache License, Version 2.0 (the "License").
 * You may not use this file except in compliance with the License.
 * A copy of the License is located at
 *
 *  http://aws.amazon.com/apache2.0
 *
 * or in the "license" file accompanying this file. This file is distributed
 * on an "AS IS" BASIS, WITHOUT WARRANTIES OR CONDITIONS OF ANY KIND, either
 * express or implied. See the License for the specific language governing
 * permissions and limitations under the License.
 */

package software.amazon.awssdk.http.auth.internal;

import static software.amazon.awssdk.http.auth.internal.util.CredentialUtils.sanitizeCredentials;
import static software.amazon.awssdk.http.auth.internal.util.HttpChecksumUtils.calculateContentHash;
import static software.amazon.awssdk.http.auth.internal.util.HttpChecksumUtils.createSdkChecksumFromRequest;
import static software.amazon.awssdk.http.auth.internal.util.SignerConstant.AWS4_SIGNING_ALGORITHM;
import static software.amazon.awssdk.http.auth.internal.util.SignerUtils.buildAuthorizationHeader;
import static software.amazon.awssdk.http.auth.internal.util.SignerUtils.buildScope;
import static software.amazon.awssdk.http.auth.internal.util.SignerUtils.buildStringToSign;
import static software.amazon.awssdk.http.auth.internal.util.SignerUtils.computeSignature;
import static software.amazon.awssdk.http.auth.internal.util.SignerUtils.createCanonicalRequest;
import static software.amazon.awssdk.http.auth.internal.util.SignerUtils.deriveSigningKey;
import static software.amazon.awssdk.http.auth.internal.util.SignerUtils.formatDateStamp;
import static software.amazon.awssdk.http.auth.internal.util.SignerUtils.formatTimestamp;
import static software.amazon.awssdk.http.auth.internal.util.SignerUtils.validatedProperty;

import java.time.Instant;
import java.util.concurrent.CompletableFuture;
import software.amazon.awssdk.annotations.SdkInternalApi;
import software.amazon.awssdk.http.SdkHttpRequest;
import software.amazon.awssdk.http.auth.AwsV4HttpSigner;
import software.amazon.awssdk.http.auth.internal.checksums.ChecksumAlgorithm;
import software.amazon.awssdk.http.auth.internal.checksums.ContentChecksum;
import software.amazon.awssdk.http.auth.internal.checksums.SdkChecksum;
import software.amazon.awssdk.http.auth.internal.util.CanonicalRequest;
import software.amazon.awssdk.http.auth.internal.util.CredentialUtils;
import software.amazon.awssdk.http.auth.internal.util.DigestComputingSubscriber;
import software.amazon.awssdk.http.auth.internal.util.SignerConstant;
import software.amazon.awssdk.http.auth.spi.AsyncSignRequest;
import software.amazon.awssdk.http.auth.spi.AsyncSignedRequest;
import software.amazon.awssdk.http.auth.spi.SignRequest;
import software.amazon.awssdk.http.auth.spi.SyncSignRequest;
import software.amazon.awssdk.http.auth.spi.SyncSignedRequest;
import software.amazon.awssdk.identity.spi.AwsCredentialsIdentity;
import software.amazon.awssdk.identity.spi.AwsSessionCredentialsIdentity;
import software.amazon.awssdk.utils.BinaryUtils;
import software.amazon.awssdk.utils.CompletableFutureUtils;
import software.amazon.awssdk.utils.Logger;
import software.amazon.awssdk.utils.StringUtils;
import software.amazon.awssdk.utils.http.SdkHttpUtils;

/**
 * A default implementation of {@link AwsV4HttpSigner}.
 */
@SdkInternalApi
public final class DefaultAwsV4HttpSigner implements AwsV4HttpSigner {

    private static final Logger LOG = Logger.loggerFor(DefaultAwsV4HttpSigner.class);

    @Override
    public SyncSignedRequest sign(SyncSignRequest<? extends AwsCredentialsIdentity> request) {
        // anonymous credentials, don't sign
        if (CredentialUtils.isAnonymous(request.identity())) {
            return SyncSignedRequest.builder()
                .request(request.request())
                .payload(request.payload().orElse(null))
                .build();
        }

        SdkHttpRequest signedRequest = doSign(request).build();
        return SyncSignedRequest.builder()
            .request(signedRequest)
            .payload(request.payload().orElse(null))
            .build();
    }

    private SdkHttpRequest.Builder doSign(SyncSignRequest<? extends AwsCredentialsIdentity> request) {
<<<<<<< HEAD
        SdkChecksum sdkChecksum = createSdkChecksumFromRequest(request.request(), request.property(CHECKSUM_HEADER_NAME),
            request.property(CHECKSUM_ALGORITHM));
=======
        String checksumHeaderName = request.property(CHECKSUM_HEADER_NAME);
        ChecksumAlgorithm checksumAlgorithm = request.property(CHECKSUM_ALGORITHM);

        if (StringUtils.isNotBlank(checksumHeaderName) && checksumAlgorithm == null) {
            throw new IllegalArgumentException(
                CHECKSUM_ALGORITHM + " cannot be null when " + CHECKSUM_HEADER_NAME + " is given!");
        }

        SdkChecksum sdkChecksum = createSdkChecksumFromRequest(request.request(), checksumHeaderName, checksumAlgorithm);
>>>>>>> 625f9fa4
        String contentHash = calculateContentHash(request.payload().orElse(null), sdkChecksum);

        return doSign(request, new ContentChecksum(contentHash, sdkChecksum));
    }

    private SdkHttpRequest.Builder doSign(SignRequest<?, ? extends AwsCredentialsIdentity> request,
                                          ContentChecksum contentChecksum) {
        SdkHttpRequest.Builder requestBuilder = request.request().toBuilder();

        Boolean doubleUrlEncode = validatedProperty(request, DOUBLE_URL_ENCODE, true);
        Boolean normalizePath = validatedProperty(request, NORMALIZE_PATH, true);
        String checksumHeaderName = request.property(CHECKSUM_HEADER_NAME);
        Instant requestSigningInstant = validatedProperty(request, REQUEST_SIGNING_INSTANT);
        String formattedRequestSigningDate = formatDateStamp(requestSigningInstant);
        String formattedRequestSigningDateTime = formatTimestamp(requestSigningInstant);
        String regionName = validatedProperty(request, REGION_NAME);
        String serviceSigningName = validatedProperty(request, SERVICE_SIGNING_NAME);
        String scope = buildScope(formattedRequestSigningDate, serviceSigningName, regionName);

        AwsCredentialsIdentity sanitizedCredentials = sanitizeCredentials(request.identity());
        if (sanitizedCredentials instanceof AwsSessionCredentialsIdentity) {
            addSessionCredentials(requestBuilder, (AwsSessionCredentialsIdentity) sanitizedCredentials);
        }

        addHostHeader(requestBuilder);
        addDateHeader(requestBuilder, formattedRequestSigningDateTime);

        requestBuilder.firstMatchingHeader(SignerConstant.X_AMZ_CONTENT_SHA256)
            .filter(h -> h.equals("required"))
            .ifPresent(h ->
                requestBuilder.putHeader(
                    SignerConstant.X_AMZ_CONTENT_SHA256, contentChecksum.contentHash()));

        putChecksumHeader(contentChecksum.contentFlexibleChecksum(),
            requestBuilder, contentChecksum.contentHash(), checksumHeaderName);

        CanonicalRequest canonicalRequest =
            createCanonicalRequest(request.request(), requestBuilder, contentChecksum.contentHash(), doubleUrlEncode,
                normalizePath);

        String canonicalRequestString = canonicalRequest.string();
        String stringToSign = buildStringToSign(
            canonicalRequestString,
            AWS4_SIGNING_ALGORITHM,
            formattedRequestSigningDateTime,
            scope
        );

        byte[] signingKey = deriveSigningKey(
            sanitizedCredentials,
            requestSigningInstant,
            regionName,
            serviceSigningName
        );

        byte[] signature = computeSignature(stringToSign, signingKey);

        requestBuilder.putHeader(SignerConstant.AUTHORIZATION,
            buildAuthorizationHeader(signature, sanitizedCredentials, scope, canonicalRequest));

        return requestBuilder;
    }


    /**
     * AWS4 requires that we sign the Host header, so we
     * have to have it in the request by the time we sign.
     */
    private void addHostHeader(SdkHttpRequest.Builder requestBuilder) {

        String host = requestBuilder.host();
        if (!SdkHttpUtils.isUsingStandardPort(requestBuilder.protocol(), requestBuilder.port())) {
            host += ":" + requestBuilder.port();
        }
        requestBuilder.putHeader(SignerConstant.HOST, host);
    }

    private void addDateHeader(SdkHttpRequest.Builder requestBuilder, String dateTime) {
        requestBuilder.putHeader(SignerConstant.X_AMZ_DATE, dateTime);
    }

    private void putChecksumHeader(SdkChecksum sdkChecksum,
                                   SdkHttpRequest.Builder requestBuilder, String contentHashString, String checksumHeaderName) {

        if (sdkChecksum != null && !isUnsignedPayload(contentHashString)) {
            requestBuilder.putHeader(checksumHeaderName, BinaryUtils.toBase64(sdkChecksum.getChecksumBytes()));
        }
    }

    private Boolean isUnsignedPayload(String contentHashString) {
        return "UNSIGNED_PAYLOAD".equals(contentHashString) || "STREAMING-UNSIGNED-PAYLOAD-TRAILER".equals(contentHashString);
    }

    @Override
    public AsyncSignedRequest signAsync(AsyncSignRequest<? extends AwsCredentialsIdentity> request) {
        if (CredentialUtils.isAnonymous(request.identity())) {
            return AsyncSignedRequest.builder()
                .request(request.request())
                .payload(request.payload().orElse(null))
                .build();
        }

        String checksumHeaderName = validatedProperty(request, CHECKSUM_HEADER_NAME, "");
        ChecksumAlgorithm checksumAlgorithm = validatedProperty(request, CHECKSUM_ALGORITHM, null);

        SdkChecksum sdkChecksum = createSdkChecksumFromRequest(request.request(), checksumHeaderName, checksumAlgorithm);
        DigestComputingSubscriber bodyDigester = DigestComputingSubscriber.forSha256(sdkChecksum);

        request.payload().ifPresent((payload) ->
            payload.subscribe(bodyDigester)
        );

        CompletableFuture<byte[]> digestBytes = bodyDigester.digestBytes();

        CompletableFuture<SdkHttpRequest> signedReqFuture = digestBytes.thenApply(bodyHash -> {
            String digestHex = BinaryUtils.toHex(bodyHash);

            SdkHttpRequest.Builder builder = doSign(request,
                new ContentChecksum(digestHex, sdkChecksum));

            return builder.build();
        });

        return AsyncSignedRequest.builder()
<<<<<<< HEAD
            .request(signedReqFuture.join())
=======
            .request(CompletableFutureUtils.joinLikeSync(signedReqFuture))
>>>>>>> 625f9fa4
            .payload(request.payload().orElse(null))
            .build();
    }

    /**
     * Adds session credentials to the request given.
     */
    private void addSessionCredentials(SdkHttpRequest.Builder requestBuilder,
                                       AwsSessionCredentialsIdentity credentials) {
        requestBuilder.putHeader(SignerConstant.X_AMZ_SECURITY_TOKEN, credentials.sessionToken());
    }
}<|MERGE_RESOLUTION|>--- conflicted
+++ resolved
@@ -80,10 +80,6 @@
     }
 
     private SdkHttpRequest.Builder doSign(SyncSignRequest<? extends AwsCredentialsIdentity> request) {
-<<<<<<< HEAD
-        SdkChecksum sdkChecksum = createSdkChecksumFromRequest(request.request(), request.property(CHECKSUM_HEADER_NAME),
-            request.property(CHECKSUM_ALGORITHM));
-=======
         String checksumHeaderName = request.property(CHECKSUM_HEADER_NAME);
         ChecksumAlgorithm checksumAlgorithm = request.property(CHECKSUM_ALGORITHM);
 
@@ -93,7 +89,6 @@
         }
 
         SdkChecksum sdkChecksum = createSdkChecksumFromRequest(request.request(), checksumHeaderName, checksumAlgorithm);
->>>>>>> 625f9fa4
         String contentHash = calculateContentHash(request.payload().orElse(null), sdkChecksum);
 
         return doSign(request, new ContentChecksum(contentHash, sdkChecksum));
@@ -218,11 +213,7 @@
         });
 
         return AsyncSignedRequest.builder()
-<<<<<<< HEAD
-            .request(signedReqFuture.join())
-=======
             .request(CompletableFutureUtils.joinLikeSync(signedReqFuture))
->>>>>>> 625f9fa4
             .payload(request.payload().orElse(null))
             .build();
     }
