--- conflicted
+++ resolved
@@ -50,33 +50,19 @@
         }
 
         @Override
-<<<<<<< HEAD
-        public Builder<PayloadT> request(SdkHttpRequest request) {
-=======
         public B request(SdkHttpRequest request) {
->>>>>>> 28ddc601
             this.request = request;
             return thisBuilder();
         }
 
         @Override
-<<<<<<< HEAD
-        public Builder<PayloadT> payload(PayloadT payload) {
-=======
         public B payload(PayloadT payload) {
->>>>>>> 28ddc601
             this.payload = payload;
             return thisBuilder();
         }
 
-<<<<<<< HEAD
-        @Override
-        public SignedHttpRequest<PayloadT> build() {
-            return new DefaultSignedHttpRequest<>(this);
-=======
         private B thisBuilder() {
             return (B) this;
->>>>>>> 28ddc601
         }
     }
 }