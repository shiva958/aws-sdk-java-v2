--- conflicted
+++ resolved
@@ -31,23 +31,7 @@
 @SdkPublicApi
 @Immutable
 @ThreadSafe
-<<<<<<< HEAD
-public interface HttpSignRequest<PayloadT> {
-
-    /**
-     * Get a new builder for creating a {@link HttpSignRequest}.
-     */
-    static <PayloadT> Builder<PayloadT> builder(Class<PayloadT> payloadType) {
-        return new DefaultHttpSignRequest.BuilderImpl<>(payloadType);
-    }
-
-    /**
-     * Returns the type of the payload.
-     */
-    Class<PayloadT> payloadType();
-=======
 public interface HttpSignRequest<PayloadT, IdentityT extends Identity> {
->>>>>>> 28ddc601
 
     /**
      * Returns the HTTP request object, without the request body payload.
@@ -72,43 +56,26 @@
     /**
      * A builder for a {@link HttpSignRequest}.
      */
-<<<<<<< HEAD
-    interface Builder<PayloadT> extends SdkBuilder<Builder<PayloadT>,
-            HttpSignRequest<PayloadT>> {
-=======
     interface Builder<B extends Builder<B, PayloadT, IdentityT>, PayloadT, IdentityT extends Identity> {
->>>>>>> 28ddc601
 
         /**
          * Set the HTTP request object, without the request body payload.
          */
-<<<<<<< HEAD
-        Builder<PayloadT> request(SdkHttpRequest request);
-=======
         B request(SdkHttpRequest request);
->>>>>>> 28ddc601
 
         /**
          * Set the body payload of the request. A payload is optional. By default, the payload will be empty.
          */
-<<<<<<< HEAD
-        Builder<PayloadT> payload(PayloadT payload);
-=======
         B payload(PayloadT payload);
 
         /**
          * Set the identity of the request.
          */
         B identity(IdentityT identity);
->>>>>>> 28ddc601
 
         /**
          * Set a property that the {@link HttpSigner} can use during signing.
          */
-<<<<<<< HEAD
-        <T> Builder<PayloadT> putProperty(SignerProperty<T> key, T value);
-=======
         <T> B putProperty(SignerProperty<T> key, T value);
->>>>>>> 28ddc601
     }
 }