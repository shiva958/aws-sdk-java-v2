/*
 * Copyright Amazon.com, Inc. or its affiliates. All Rights Reserved.
 *
 * Licensed under the Apache License, Version 2.0 (the "License").
 * You may not use this file except in compliance with the License.
 * A copy of the License is located at
 *
 *  http://aws.amazon.com/apache2.0
 *
 * or in the "license" file accompanying this file. This file is distributed
 * on an "AS IS" BASIS, WITHOUT WARRANTIES OR CONDITIONS OF ANY KIND, either
 * express or implied. See the License for the specific language governing
 * permissions and limitations under the License.
 */

package software.amazon.awssdk.http.auth.aws.internal.signer.util;

import static software.amazon.awssdk.http.auth.aws.internal.signer.util.SignerConstant.X_AMZ_DECODED_CONTENT_LENGTH;

import java.io.ByteArrayInputStream;
import java.io.InputStream;
import java.nio.charset.StandardCharsets;
import java.security.MessageDigest;
import java.security.NoSuchAlgorithmException;
import java.time.Instant;
import java.time.ZoneId;
import java.time.format.DateTimeFormatter;
import javax.crypto.Mac;
import javax.crypto.spec.SecretKeySpec;
import software.amazon.awssdk.annotations.SdkInternalApi;
import software.amazon.awssdk.http.ContentStreamProvider;
import software.amazon.awssdk.http.Header;
import software.amazon.awssdk.http.SdkHttpRequest;
import software.amazon.awssdk.http.auth.aws.internal.signer.CredentialScope;
import software.amazon.awssdk.identity.spi.AwsCredentialsIdentity;
import software.amazon.awssdk.utils.BinaryUtils;
import software.amazon.awssdk.utils.Logger;
import software.amazon.awssdk.utils.http.SdkHttpUtils;

/**
 * Utility methods to be used by various AWS Signer implementations. This class is protected and subject to change.
 */
@SdkInternalApi
public final class SignerUtils {

    private static final Logger LOG = Logger.loggerFor(SignerUtils.class);

    private static final FifoCache<SignerKey> SIGNER_CACHE =
        new FifoCache<>(300);

    private static final DateTimeFormatter DATE_FORMATTER = DateTimeFormatter
        .ofPattern("yyyyMMdd").withZone(ZoneId.of("UTC"));

    private static final DateTimeFormatter TIME_FORMATTER = DateTimeFormatter
        .ofPattern("yyyyMMdd'T'HHmmss'Z'").withZone(ZoneId.of("UTC"));

    private SignerUtils() {
    }

    /**
     * Returns a string representation of the given datetime in yyyyMMdd format. The date returned is in the UTC zone.
     * <p>
     * For example, given an Instant with millis-value of 1416863450581, this method returns "20141124"
     */
    public static String formatDate(Instant instant) {
        return DATE_FORMATTER.format(instant);
    }

    /**
     * Returns a string representation of the given datetime in yyyyMMdd'T'HHmmss'Z' format. The date returned is in the UTC
     * zone.
     * <p>
     * For example, given an Instant with millis-value of 1416863450581, this method returns "20141124T211050Z"
     */
    public static String formatDateTime(Instant instant) {
        return TIME_FORMATTER.format(instant);
    }

    /**
     * Create a hash of the canonical request string
     * <p>
     * Step 2 of the AWS Signature version 4 calculation. Refer to
     * https://docs.aws.amazon.com/IAM/latest/UserGuide/create-signed-request.html#create-canonical-request-hash.
     */
    public static String hashCanonicalRequest(String canonicalRequestString) {
        return BinaryUtils.toHex(
            hash(canonicalRequestString)
        );
    }

    /**
     * Get the signing key based on the given credentials and a credential-scope
     */
    public static byte[] deriveSigningKey(AwsCredentialsIdentity credentials, CredentialScope credentialScope) {
        String cacheKey = createSigningCacheKeyName(credentials, credentialScope.getRegion(), credentialScope.getService());
        SignerKey signerKey = SIGNER_CACHE.get(cacheKey);

        if (signerKey != null && signerKey.isValidForDate(credentialScope.getInstant())) {
            return signerKey.getSigningKey();
        }

        LOG.trace(() -> "Generating a new signing key as the signing key not available in the cache for the date: " +
                        credentialScope.getInstant().toEpochMilli());
        byte[] signingKey = newSigningKey(credentials,
                                          credentialScope.getDate(),
                                          credentialScope.getRegion(),
                                          credentialScope.getService());
        SIGNER_CACHE.add(cacheKey, new SignerKey(credentialScope.getInstant(), signingKey));
        return signingKey;
    }

    private static String createSigningCacheKeyName(AwsCredentialsIdentity credentials,
                                                    String regionName,
                                                    String serviceName) {
        return credentials.secretAccessKey() + "-" + regionName + "-" + serviceName;
    }

    private static byte[] newSigningKey(AwsCredentialsIdentity credentials,
                                        String dateStamp, String regionName, String serviceName) {
        byte[] kSecret = ("AWS4" + credentials.secretAccessKey())
            .getBytes(StandardCharsets.UTF_8);
        byte[] kDate = sign(dateStamp, kSecret);
        byte[] kRegion = sign(regionName, kDate);
        byte[] kService = sign(serviceName, kRegion
        );
        return sign(SignerConstant.AWS4_TERMINATOR, kService);
    }

    /**
     * Sign given data using a key.
     */
    public static byte[] sign(String stringData, byte[] key) {
        try {
            byte[] data = stringData.getBytes(StandardCharsets.UTF_8);
            return sign(data, key, SigningAlgorithm.HMAC_SHA256);
        } catch (Exception e) {
            throw new RuntimeException("Unable to calculate a request signature: ", e);
        }
    }

    /**
     * Sign given data using a key and a specific algorithm
     */
    public static byte[] sign(byte[] data, byte[] key, SigningAlgorithm algorithm) {
        try {
            Mac mac = algorithm.getMac();
            mac.init(new SecretKeySpec(key, algorithm.toString()));
            return mac.doFinal(data);
        } catch (Exception e) {
            throw new RuntimeException("Unable to calculate a request signature: ", e);
        }
    }

    /**
     * Compute the signature of a string using a signing key.
     * <p>
     * Step 4 of the AWS Signature version 4 calculation. Refer to
     * https://docs.aws.amazon.com/IAM/latest/UserGuide/create-signed-request.html#calculate-signature.
     */
    public static byte[] computeSignature(String stringToSign, byte[] signingKey) {
        return sign(stringToSign.getBytes(StandardCharsets.UTF_8), signingKey,
                    SigningAlgorithm.HMAC_SHA256);
    }

    /**
     * Add the host header based on parameters of a request
     */
    public static void addHostHeader(SdkHttpRequest.Builder requestBuilder) {
        // AWS4 requires that we sign the Host header, so we
        // have to have it in the request by the time we sign.

        StringBuilder hostHeaderBuilder = new StringBuilder(requestBuilder.host());
        if (!SdkHttpUtils.isUsingStandardPort(requestBuilder.protocol(), requestBuilder.port())) {
            hostHeaderBuilder.append(":").append(requestBuilder.port());
        }

        requestBuilder.putHeader(SignerConstant.HOST, hostHeaderBuilder.toString());
    }

    /**
     * Add a date header using a datetime string
     */
    public static void addDateHeader(SdkHttpRequest.Builder requestBuilder, String dateTime) {
        requestBuilder.putHeader(SignerConstant.X_AMZ_DATE, dateTime);
    }

    /**
     * Move `Content-Length` to `x-amz-decoded-content-length` if not already present. If `Content-Length` is not present, then
     * the payload is read in its entirety to calculate the length.
     */
    public static long moveContentLength(SdkHttpRequest.Builder request, InputStream payload) {
        if (!request.firstMatchingHeader(X_AMZ_DECODED_CONTENT_LENGTH).isPresent()) {
            // if the decoded length isn't present, content-length must be there
            String contentLength = request.firstMatchingHeader(Header.CONTENT_LENGTH).orElseGet(
                () -> String.valueOf(readAll(payload))
            );

            request.putHeader(X_AMZ_DECODED_CONTENT_LENGTH, contentLength)
                   .removeHeader(Header.CONTENT_LENGTH);
            return Long.parseLong(contentLength);
        }

        // decoded header is already there, so remove content-length just to be sure it's gone
        request.removeHeader(Header.CONTENT_LENGTH);
        return Long.parseLong(request.firstMatchingHeader(X_AMZ_DECODED_CONTENT_LENGTH).get());
    }

    private static MessageDigest getMessageDigestInstance() {
        try {
            return MessageDigest.getInstance("SHA-256");
        } catch (NoSuchAlgorithmException e) {
            throw new RuntimeException("Unable to get SHA256 Function: ", e);
        }
    }

    public static InputStream getBinaryRequestPayloadStream(ContentStreamProvider streamProvider) {
        try {
            if (streamProvider == null) {
                return new ByteArrayInputStream(new byte[0]);
            }
            return streamProvider.newStream();
        } catch (Exception e) {
            throw new RuntimeException("Unable to read request payload to sign request: ", e);
        }
    }

    public static byte[] hash(InputStream input) {
        try {
            // TODO(sra-identity-and-auth): Performance testing to verify if we should cache message digest instances
            //  (thread-local)
            MessageDigest md = getMessageDigestInstance();
            byte[] buf = new byte[4096];
            int read = 0;
            while (read >= 0) {
                read = input.read(buf);
                md.update(buf, 0, read);
            }
            return md.digest();
        } catch (Exception e) {
            throw new RuntimeException("Unable to compute hash while signing request: ", e);
        }
    }

    public static byte[] hash(byte[] data) {
        try {
            MessageDigest md = getMessageDigestInstance();
            md.update(data);
            return md.digest();
        } catch (Exception e) {
            throw new RuntimeException("Unable to compute hash while signing request: ", e);
        }
    }

    public static byte[] hash(String text) {
        return hash(text.getBytes(StandardCharsets.UTF_8));
    }

<<<<<<< HEAD
=======
    /**
     * Consume entire stream and return the number of bytes - the stream will NOT be reset upon completion, so if it needs to
     * be read again, the caller MUST reset the stream.
     */
>>>>>>> 9978ede1
    private static int readAll(InputStream inputStream) {
        try {
            byte[] buffer = new byte[4096];
            int read = 0;
            int offset = 0;
            while (read >= 0) {
                read = inputStream.read(buffer);
                if (read >= 0) {
                    offset += read;
                }
            }
            return offset;
        } catch (Exception e) {
            throw new RuntimeException("Could not finish reading stream: ", e);
        }
    }
}<|MERGE_RESOLUTION|>--- conflicted
+++ resolved
@@ -255,13 +255,10 @@
         return hash(text.getBytes(StandardCharsets.UTF_8));
     }
 
-<<<<<<< HEAD
-=======
     /**
      * Consume entire stream and return the number of bytes - the stream will NOT be reset upon completion, so if it needs to
      * be read again, the caller MUST reset the stream.
      */
->>>>>>> 9978ede1
     private static int readAll(InputStream inputStream) {
         try {
             byte[] buffer = new byte[4096];
