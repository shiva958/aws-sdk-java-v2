/*
 * Copyright Amazon.com, Inc. or its affiliates. All Rights Reserved.
 *
 * Licensed under the Apache License, Version 2.0 (the "License").
 * You may not use this file except in compliance with the License.
 * A copy of the License is located at
 *
 *  http://aws.amazon.com/apache2.0
 *
 * or in the "license" file accompanying this file. This file is distributed
 * on an "AS IS" BASIS, WITHOUT WARRANTIES OR CONDITIONS OF ANY KIND, either
 * express or implied. See the License for the specific language governing
 * permissions and limitations under the License.
 */

package software.amazon.awssdk.awscore.internal;

import static software.amazon.awssdk.auth.signer.internal.util.SignerMethodResolver.resolveSigningMethodUsed;
import static software.amazon.awssdk.core.interceptor.SdkExecutionAttribute.RESOLVED_CHECKSUM_SPECS;

import software.amazon.awssdk.annotations.SdkInternalApi;
<<<<<<< HEAD
import software.amazon.awssdk.auth.credentials.AnonymousCredentialsProvider;
import software.amazon.awssdk.auth.credentials.AwsCredentials;
=======
>>>>>>> 818b9345
import software.amazon.awssdk.auth.credentials.AwsCredentialsProvider;
import software.amazon.awssdk.auth.signer.AwsSignerExecutionAttribute;
import software.amazon.awssdk.awscore.AwsExecutionAttribute;
import software.amazon.awssdk.awscore.AwsRequestOverrideConfiguration;
import software.amazon.awssdk.awscore.client.config.AwsClientOption;
import software.amazon.awssdk.awscore.internal.authcontext.AuthorizationStrategy;
import software.amazon.awssdk.awscore.internal.authcontext.AuthorizationStrategyFactory;
import software.amazon.awssdk.core.HttpChecksumConstant;
import software.amazon.awssdk.core.RequestOverrideConfiguration;
import software.amazon.awssdk.core.SdkRequest;
import software.amazon.awssdk.core.SdkResponse;
import software.amazon.awssdk.core.client.config.SdkAdvancedClientOption;
import software.amazon.awssdk.core.client.config.SdkClientConfiguration;
import software.amazon.awssdk.core.client.config.SdkClientOption;
import software.amazon.awssdk.core.client.handler.ClientExecutionParams;
import software.amazon.awssdk.core.http.ExecutionContext;
import software.amazon.awssdk.core.interceptor.ExecutionAttributes;
import software.amazon.awssdk.core.interceptor.ExecutionInterceptorChain;
import software.amazon.awssdk.core.interceptor.InterceptorContext;
import software.amazon.awssdk.core.interceptor.SdkExecutionAttribute;
import software.amazon.awssdk.core.interceptor.SdkInternalExecutionAttribute;
import software.amazon.awssdk.core.internal.InternalCoreExecutionAttribute;
import software.amazon.awssdk.core.internal.util.HttpChecksumResolver;
import software.amazon.awssdk.core.signer.Signer;
import software.amazon.awssdk.metrics.MetricCollector;

@SdkInternalApi
public final class AwsExecutionContextBuilder {

    private AwsExecutionContextBuilder() {

    }

    /**
     * Used by both sync and async clients to create the execution context, and run initial interceptors.
     */
    public static <InputT extends SdkRequest, OutputT extends SdkResponse> ExecutionContext
        invokeInterceptorsAndCreateExecutionContext(ClientExecutionParams<InputT, OutputT> executionParams,
                                                    SdkClientConfiguration clientConfig) {
        // Note: This is currently copied to DefaultS3Presigner and other presigners.
        // Don't edit this without considering those

        SdkRequest originalRequest = executionParams.getInput();
        MetricCollector metricCollector = resolveMetricCollector(executionParams);

        ExecutionAttributes executionAttributes = mergeExecutionAttributeOverrides(
            executionParams.executionAttributes(),
            clientConfig.option(SdkClientOption.EXECUTION_ATTRIBUTES),
            originalRequest.overrideConfiguration().map(c -> c.executionAttributes()).orElse(null));

        executionAttributes
            .putAttribute(InternalCoreExecutionAttribute.EXECUTION_ATTEMPT, 1)
            .putAttribute(AwsSignerExecutionAttribute.SERVICE_CONFIG,
                          clientConfig.option(SdkClientOption.SERVICE_CONFIGURATION))
            .putAttribute(AwsSignerExecutionAttribute.SERVICE_SIGNING_NAME,
                          clientConfig.option(AwsClientOption.SERVICE_SIGNING_NAME))
            .putAttribute(AwsExecutionAttribute.AWS_REGION, clientConfig.option(AwsClientOption.AWS_REGION))
            .putAttribute(AwsExecutionAttribute.ENDPOINT_PREFIX, clientConfig.option(AwsClientOption.ENDPOINT_PREFIX))
            .putAttribute(AwsSignerExecutionAttribute.SIGNING_REGION, clientConfig.option(AwsClientOption.SIGNING_REGION))
            .putAttribute(SdkInternalExecutionAttribute.IS_FULL_DUPLEX, executionParams.isFullDuplex())
            .putAttribute(SdkInternalExecutionAttribute.HAS_INITIAL_REQUEST_EVENT, executionParams.hasInitialRequestEvent())
            .putAttribute(SdkExecutionAttribute.CLIENT_TYPE, clientConfig.option(SdkClientOption.CLIENT_TYPE))
            .putAttribute(SdkExecutionAttribute.SERVICE_NAME, clientConfig.option(SdkClientOption.SERVICE_NAME))
            .putAttribute(SdkExecutionAttribute.PROFILE_FILE, clientConfig.option(SdkClientOption.PROFILE_FILE))
            .putAttribute(SdkExecutionAttribute.PROFILE_NAME, clientConfig.option(SdkClientOption.PROFILE_NAME))
            .putAttribute(AwsExecutionAttribute.DUALSTACK_ENDPOINT_ENABLED,
                          clientConfig.option(AwsClientOption.DUALSTACK_ENDPOINT_ENABLED))
            .putAttribute(AwsExecutionAttribute.FIPS_ENDPOINT_ENABLED,
                          clientConfig.option(AwsClientOption.FIPS_ENDPOINT_ENABLED))
            .putAttribute(SdkExecutionAttribute.OPERATION_NAME, executionParams.getOperationName())
            .putAttribute(SdkExecutionAttribute.CLIENT_ENDPOINT, clientConfig.option(SdkClientOption.ENDPOINT))
            .putAttribute(SdkExecutionAttribute.ENDPOINT_OVERRIDDEN, clientConfig.option(SdkClientOption.ENDPOINT_OVERRIDDEN))
            .putAttribute(SdkInternalExecutionAttribute.DISABLE_HOST_PREFIX_INJECTION,
                          clientConfig.option(SdkAdvancedClientOption.DISABLE_HOST_PREFIX_INJECTION))
            .putAttribute(SdkExecutionAttribute.SIGNER_OVERRIDDEN, clientConfig.option(SdkClientOption.SIGNER_OVERRIDDEN))
            .putAttribute(RESOLVED_CHECKSUM_SPECS, HttpChecksumResolver.getResolvedChecksumSpecs(executionAttributes));

        ExecutionInterceptorChain executionInterceptorChain =
                new ExecutionInterceptorChain(clientConfig.option(SdkClientOption.EXECUTION_INTERCEPTORS));

        InterceptorContext interceptorContext = InterceptorContext.builder()
                                                     .request(originalRequest)
                                                     .asyncRequestBody(executionParams.getAsyncRequestBody())
                                                     .requestBody(executionParams.getRequestBody())
                                                     .build();
        interceptorContext = runInitialInterceptors(interceptorContext, executionAttributes, executionInterceptorChain);

        Signer signer = isAuthenticatedRequest(executionAttributes) ?
                        resolveSigner(interceptorContext.request(), clientConfig.option(SdkAdvancedClientOption.SIGNER)) :
                        null;

<<<<<<< HEAD
        // beforeExecution and modifyRequest interceptors should avoid dependency on credentials,
        // since they should be resolved after the interceptors run
        AwsCredentials credentials =
            isAuthenticatedRequest(executionAttributes) ?
            resolveCredentials(clientConfig.option(AwsClientOption.CREDENTIALS_PROVIDER), originalRequest, metricCollector)
                                                        : AnonymousCredentialsProvider.create().resolveCredentials();

        executionAttributes.putAttribute(AwsSignerExecutionAttribute.AWS_CREDENTIALS, credentials);
=======
        AuthorizationStrategyFactory authorizationStrategyFactory =
            new AuthorizationStrategyFactory(interceptorContext.request(), metricCollector, clientConfig);
        AuthorizationStrategy authorizationStrategy = authorizationStrategyFactory.strategyFor(executionParams.credentialType());
        authorizationStrategy.addCredentialsToExecutionAttributes(executionAttributes);

>>>>>>> 818b9345
        executionAttributes.putAttribute(HttpChecksumConstant.SIGNING_METHOD,
                                         resolveSigningMethodUsed(
                                             signer, executionAttributes, executionAttributes.getOptionalAttribute(
                                                 AwsSignerExecutionAttribute.AWS_CREDENTIALS).orElse(null)));

        return ExecutionContext.builder()
                               .interceptorChain(executionInterceptorChain)
                               .interceptorContext(interceptorContext)
                               .executionAttributes(executionAttributes)
                               .signer(authorizationStrategy.resolveSigner())
                               .metricCollector(metricCollector)
                               .build();
    }

    /**
     * Resolves the credentials provider, with the request override configuration taking precedence over the
     * provided default.
     *
     * @return The credentials provider that will be used by the SDK to resolve credentials
     */
    public static AwsCredentialsProvider resolveCredentialsProvider(SdkRequest originalRequest,
                                                                    AwsCredentialsProvider defaultProvider) {
        return originalRequest.overrideConfiguration()
                              .filter(c -> c instanceof AwsRequestOverrideConfiguration)
                              .map(c -> (AwsRequestOverrideConfiguration) c)
                              .flatMap(AwsRequestOverrideConfiguration::credentialsProvider)
                              .orElse(defaultProvider);
    }

    /**
     * Request override signers take precedence over the default alternative, for instance what is specified in the
     * client. Request override signers can also be modified by modifyRequest interceptors.
     *
     * @return The signer that will be used by the SDK to sign the request
     */
    public static Signer resolveSigner(SdkRequest request, Signer defaultSigner) {
        return request.overrideConfiguration()
                      .flatMap(RequestOverrideConfiguration::signer)
                      .orElse(defaultSigner);
    }

    /**
     * Finalize {@link SdkRequest} by running beforeExecution and modifyRequest interceptors.
     *
     * @param interceptorContext containing the immutable SdkRequest information the interceptor can act on
     * @param executionAttributes mutable container of attributes concerning the execution and request
     * @return the {@link InterceptorContext} returns a context with a new SdkRequest
     */
    public static InterceptorContext runInitialInterceptors(InterceptorContext interceptorContext,
                                                            ExecutionAttributes executionAttributes,
                                                            ExecutionInterceptorChain executionInterceptorChain) {
        executionInterceptorChain.beforeExecution(interceptorContext, executionAttributes);
        return executionInterceptorChain.modifyRequest(interceptorContext, executionAttributes);
    }


    private static <InputT extends SdkRequest, OutputT extends SdkResponse> ExecutionAttributes mergeExecutionAttributeOverrides(
        ExecutionAttributes executionAttributes,
        ExecutionAttributes clientOverrideExecutionAttributes,
        ExecutionAttributes requestOverrideExecutionAttributes) {


        executionAttributes.putAbsentAttributes(requestOverrideExecutionAttributes);
        executionAttributes.putAbsentAttributes(clientOverrideExecutionAttributes);

        return executionAttributes;
    }

    private static MetricCollector resolveMetricCollector(ClientExecutionParams<?, ?> params) {
        MetricCollector metricCollector = params.getMetricCollector();
        if (metricCollector == null) {
            metricCollector = MetricCollector.create("ApiCall");
        }
        return metricCollector;
    }

    private static boolean isAuthenticatedRequest(ExecutionAttributes executionAttributes) {
        return executionAttributes.getOptionalAttribute(SdkInternalExecutionAttribute.IS_NONE_AUTH_TYPE_REQUEST).orElse(true);
    }

}<|MERGE_RESOLUTION|>--- conflicted
+++ resolved
@@ -19,11 +19,6 @@
 import static software.amazon.awssdk.core.interceptor.SdkExecutionAttribute.RESOLVED_CHECKSUM_SPECS;
 
 import software.amazon.awssdk.annotations.SdkInternalApi;
-<<<<<<< HEAD
-import software.amazon.awssdk.auth.credentials.AnonymousCredentialsProvider;
-import software.amazon.awssdk.auth.credentials.AwsCredentials;
-=======
->>>>>>> 818b9345
 import software.amazon.awssdk.auth.credentials.AwsCredentialsProvider;
 import software.amazon.awssdk.auth.signer.AwsSignerExecutionAttribute;
 import software.amazon.awssdk.awscore.AwsExecutionAttribute;
@@ -115,22 +110,12 @@
                         resolveSigner(interceptorContext.request(), clientConfig.option(SdkAdvancedClientOption.SIGNER)) :
                         null;
 
-<<<<<<< HEAD
-        // beforeExecution and modifyRequest interceptors should avoid dependency on credentials,
-        // since they should be resolved after the interceptors run
-        AwsCredentials credentials =
-            isAuthenticatedRequest(executionAttributes) ?
-            resolveCredentials(clientConfig.option(AwsClientOption.CREDENTIALS_PROVIDER), originalRequest, metricCollector)
-                                                        : AnonymousCredentialsProvider.create().resolveCredentials();
-
-        executionAttributes.putAttribute(AwsSignerExecutionAttribute.AWS_CREDENTIALS, credentials);
-=======
         AuthorizationStrategyFactory authorizationStrategyFactory =
             new AuthorizationStrategyFactory(interceptorContext.request(), metricCollector, clientConfig);
         AuthorizationStrategy authorizationStrategy = authorizationStrategyFactory.strategyFor(executionParams.credentialType());
         authorizationStrategy.addCredentialsToExecutionAttributes(executionAttributes);
 
->>>>>>> 818b9345
+
         executionAttributes.putAttribute(HttpChecksumConstant.SIGNING_METHOD,
                                          resolveSigningMethodUsed(
                                              signer, executionAttributes, executionAttributes.getOptionalAttribute(
