package software.amazon.awssdk.services.json;

import java.nio.file.Path;
import java.util.function.Consumer;
import software.amazon.awssdk.annotations.Generated;
import software.amazon.awssdk.annotations.SdkPublicApi;
import software.amazon.awssdk.annotations.ThreadSafe;
import software.amazon.awssdk.awscore.exception.AwsServiceException;
import software.amazon.awssdk.core.ResponseBytes;
import software.amazon.awssdk.core.ResponseInputStream;
import software.amazon.awssdk.core.SdkClient;
import software.amazon.awssdk.core.exception.SdkClientException;
import software.amazon.awssdk.core.sync.RequestBody;
import software.amazon.awssdk.core.sync.ResponseTransformer;
import software.amazon.awssdk.regions.ServiceMetadata;
import software.amazon.awssdk.services.json.model.APostOperationRequest;
import software.amazon.awssdk.services.json.model.APostOperationResponse;
import software.amazon.awssdk.services.json.model.APostOperationWithOutputRequest;
import software.amazon.awssdk.services.json.model.APostOperationWithOutputResponse;
<<<<<<< HEAD
import software.amazon.awssdk.services.json.model.BearerAuthOperationRequest;
import software.amazon.awssdk.services.json.model.BearerAuthOperationResponse;
=======
import software.amazon.awssdk.services.json.model.GetOperationWithChecksumRequest;
import software.amazon.awssdk.services.json.model.GetOperationWithChecksumResponse;
>>>>>>> 8049aab7
import software.amazon.awssdk.services.json.model.GetWithoutRequiredMembersRequest;
import software.amazon.awssdk.services.json.model.GetWithoutRequiredMembersResponse;
import software.amazon.awssdk.services.json.model.InvalidInputException;
import software.amazon.awssdk.services.json.model.JsonException;
import software.amazon.awssdk.services.json.model.OperationWithChecksumRequiredRequest;
import software.amazon.awssdk.services.json.model.OperationWithChecksumRequiredResponse;
import software.amazon.awssdk.services.json.model.PaginatedOperationWithResultKeyRequest;
import software.amazon.awssdk.services.json.model.PaginatedOperationWithResultKeyResponse;
import software.amazon.awssdk.services.json.model.PaginatedOperationWithoutResultKeyRequest;
import software.amazon.awssdk.services.json.model.PaginatedOperationWithoutResultKeyResponse;
import software.amazon.awssdk.services.json.model.PutOperationWithChecksumRequest;
import software.amazon.awssdk.services.json.model.PutOperationWithChecksumResponse;
import software.amazon.awssdk.services.json.model.StreamingInputOperationRequest;
import software.amazon.awssdk.services.json.model.StreamingInputOperationResponse;
import software.amazon.awssdk.services.json.model.StreamingInputOutputOperationRequest;
import software.amazon.awssdk.services.json.model.StreamingInputOutputOperationResponse;
import software.amazon.awssdk.services.json.model.StreamingOutputOperationRequest;
import software.amazon.awssdk.services.json.model.StreamingOutputOperationResponse;
import software.amazon.awssdk.services.json.paginators.PaginatedOperationWithResultKeyIterable;
import software.amazon.awssdk.services.json.paginators.PaginatedOperationWithoutResultKeyIterable;

/**
 * Service client for accessing Json Service. This can be created using the static {@link #builder()} method.
 *
 * A service that is implemented using the query protocol
 */
@Generated("software.amazon.awssdk:codegen")
@SdkPublicApi
@ThreadSafe
public interface JsonClient extends SdkClient {
    String SERVICE_NAME = "json-service";

    /**
     * Value for looking up the service's metadata from the
     * {@link software.amazon.awssdk.regions.ServiceMetadataProvider}.
     */
    String SERVICE_METADATA_ID = "json-service-endpoint";

    /**
     * Create a {@link JsonClient} with the region loaded from the
     * {@link software.amazon.awssdk.regions.providers.DefaultAwsRegionProviderChain} and credentials loaded from the
     * {@link software.amazon.awssdk.auth.credentials.DefaultCredentialsProvider}.
     */
    static JsonClient create() {
        return builder().build();
    }

    /**
     * Create a builder that can be used to configure and create a {@link JsonClient}.
     */
    static JsonClientBuilder builder() {
        return new DefaultJsonClientBuilder();
    }

    /**
     * <p>
     * Performs a post operation to the query service and has no output
     * </p>
     *
     * @param aPostOperationRequest
     * @return Result of the APostOperation operation returned by the service.
     * @throws InvalidInputException
     *         The request was rejected because an invalid or out-of-range value was supplied for an input parameter.
     * @throws SdkException
     *         Base class for all exceptions that can be thrown by the SDK (both service and client). Can be used for
     *         catch all scenarios.
     * @throws SdkClientException
     *         If any client side error occurs such as an IO related failure, failure to get credentials, etc.
     * @throws JsonException
     *         Base class for all service exceptions. Unknown exceptions will be thrown as an instance of this type.
     * @sample JsonClient.APostOperation
     * @see <a href="https://docs.aws.amazon.com/goto/WebAPI/json-service-2010-05-08/APostOperation" target="_top">AWS
     *      API Documentation</a>
     *
     * @deprecated This API is deprecated, use something else
     */
    @Deprecated
    default APostOperationResponse aPostOperation(APostOperationRequest aPostOperationRequest) throws InvalidInputException,
                                                                                                      AwsServiceException, SdkClientException, JsonException {
        throw new UnsupportedOperationException();
    }

    /**
     * <p>
     * Performs a post operation to the query service and has no output
     * </p>
     * <br/>
     * <p>
     * This is a convenience which creates an instance of the {@link APostOperationRequest.Builder} avoiding the need to
     * create one manually via {@link APostOperationRequest#builder()}
     * </p>
     *
     * @param aPostOperationRequest
     *        A {@link Consumer} that will call methods on {@link APostOperationRequest.Builder} to create a request.
     * @return Result of the APostOperation operation returned by the service.
     * @throws InvalidInputException
     *         The request was rejected because an invalid or out-of-range value was supplied for an input parameter.
     * @throws SdkException
     *         Base class for all exceptions that can be thrown by the SDK (both service and client). Can be used for
     *         catch all scenarios.
     * @throws SdkClientException
     *         If any client side error occurs such as an IO related failure, failure to get credentials, etc.
     * @throws JsonException
     *         Base class for all service exceptions. Unknown exceptions will be thrown as an instance of this type.
     * @sample JsonClient.APostOperation
     * @see <a href="https://docs.aws.amazon.com/goto/WebAPI/json-service-2010-05-08/APostOperation" target="_top">AWS
     *      API Documentation</a>
     *
     * @deprecated This API is deprecated, use something else
     */
    @Deprecated
    default APostOperationResponse aPostOperation(Consumer<APostOperationRequest.Builder> aPostOperationRequest)
        throws InvalidInputException, AwsServiceException, SdkClientException, JsonException {
        return aPostOperation(APostOperationRequest.builder().applyMutation(aPostOperationRequest).build());
    }

    /**
     * <p>
     * Performs a post operation to the query service and has modelled output
     * </p>
     *
     * @param aPostOperationWithOutputRequest
     * @return Result of the APostOperationWithOutput operation returned by the service.
     * @throws InvalidInputException
     *         The request was rejected because an invalid or out-of-range value was supplied for an input parameter.
     * @throws SdkException
     *         Base class for all exceptions that can be thrown by the SDK (both service and client). Can be used for
     *         catch all scenarios.
     * @throws SdkClientException
     *         If any client side error occurs such as an IO related failure, failure to get credentials, etc.
     * @throws JsonException
     *         Base class for all service exceptions. Unknown exceptions will be thrown as an instance of this type.
     * @sample JsonClient.APostOperationWithOutput
     * @see <a href="https://docs.aws.amazon.com/goto/WebAPI/json-service-2010-05-08/APostOperationWithOutput"
     *      target="_top">AWS API Documentation</a>
     */
    default APostOperationWithOutputResponse aPostOperationWithOutput(
        APostOperationWithOutputRequest aPostOperationWithOutputRequest) throws InvalidInputException, AwsServiceException,
                                                                                SdkClientException, JsonException {
        throw new UnsupportedOperationException();
    }

    /**
     * <p>
     * Performs a post operation to the query service and has modelled output
     * </p>
     * <br/>
     * <p>
     * This is a convenience which creates an instance of the {@link APostOperationWithOutputRequest.Builder} avoiding
     * the need to create one manually via {@link APostOperationWithOutputRequest#builder()}
     * </p>
     *
     * @param aPostOperationWithOutputRequest
     *        A {@link Consumer} that will call methods on {@link APostOperationWithOutputRequest.Builder} to create a
     *        request.
     * @return Result of the APostOperationWithOutput operation returned by the service.
     * @throws InvalidInputException
     *         The request was rejected because an invalid or out-of-range value was supplied for an input parameter.
     * @throws SdkException
     *         Base class for all exceptions that can be thrown by the SDK (both service and client). Can be used for
     *         catch all scenarios.
     * @throws SdkClientException
     *         If any client side error occurs such as an IO related failure, failure to get credentials, etc.
     * @throws JsonException
     *         Base class for all service exceptions. Unknown exceptions will be thrown as an instance of this type.
     * @sample JsonClient.APostOperationWithOutput
     * @see <a href="https://docs.aws.amazon.com/goto/WebAPI/json-service-2010-05-08/APostOperationWithOutput"
     *      target="_top">AWS API Documentation</a>
     */
    default APostOperationWithOutputResponse aPostOperationWithOutput(
        Consumer<APostOperationWithOutputRequest.Builder> aPostOperationWithOutputRequest) throws InvalidInputException,
                                                                                                  AwsServiceException, SdkClientException, JsonException {
        return aPostOperationWithOutput(APostOperationWithOutputRequest.builder().applyMutation(aPostOperationWithOutputRequest)
                                                                       .build());
    }

    /**
<<<<<<< HEAD
     * Invokes the BearerAuthOperation operation.
     *
     * @param bearerAuthOperationRequest
     * @return Result of the BearerAuthOperation operation returned by the service.
=======
     * Invokes the GetOperationWithChecksum operation.
     *
     * @param getOperationWithChecksumRequest
     * @return Result of the GetOperationWithChecksum operation returned by the service.
>>>>>>> 8049aab7
     * @throws SdkException
     *         Base class for all exceptions that can be thrown by the SDK (both service and client). Can be used for
     *         catch all scenarios.
     * @throws SdkClientException
     *         If any client side error occurs such as an IO related failure, failure to get credentials, etc.
     * @throws JsonException
     *         Base class for all service exceptions. Unknown exceptions will be thrown as an instance of this type.
<<<<<<< HEAD
     * @sample JsonClient.BearerAuthOperation
     * @see <a href="https://docs.aws.amazon.com/goto/WebAPI/json-service-2010-05-08/BearerAuthOperation"
     *      target="_top">AWS API Documentation</a>
     */
    default BearerAuthOperationResponse bearerAuthOperation(BearerAuthOperationRequest bearerAuthOperationRequest)
        throws AwsServiceException, SdkClientException, JsonException {
=======
     * @sample JsonClient.GetOperationWithChecksum
     * @see <a href="https://docs.aws.amazon.com/goto/WebAPI/json-service-2010-05-08/GetOperationWithChecksum"
     *      target="_top">AWS API Documentation</a>
     */
    default GetOperationWithChecksumResponse getOperationWithChecksum(
        GetOperationWithChecksumRequest getOperationWithChecksumRequest) throws AwsServiceException, SdkClientException,
                                                                                JsonException {
>>>>>>> 8049aab7
        throw new UnsupportedOperationException();
    }

    /**
<<<<<<< HEAD
     * Invokes the BearerAuthOperation operation.<br/>
     * <p>
     * This is a convenience which creates an instance of the {@link BearerAuthOperationRequest.Builder} avoiding the
     * need to create one manually via {@link BearerAuthOperationRequest#builder()}
     * </p>
     *
     * @param bearerAuthOperationRequest
     *        A {@link Consumer} that will call methods on {@link BearerAuthOperationRequest.Builder} to create a
     *        request.
     * @return Result of the BearerAuthOperation operation returned by the service.
=======
     * Invokes the GetOperationWithChecksum operation.<br/>
     * <p>
     * This is a convenience which creates an instance of the {@link GetOperationWithChecksumRequest.Builder} avoiding
     * the need to create one manually via {@link GetOperationWithChecksumRequest#builder()}
     * </p>
     *
     * @param getOperationWithChecksumRequest
     *        A {@link Consumer} that will call methods on {@link ChecksumStructure.Builder} to create a request.
     * @return Result of the GetOperationWithChecksum operation returned by the service.
>>>>>>> 8049aab7
     * @throws SdkException
     *         Base class for all exceptions that can be thrown by the SDK (both service and client). Can be used for
     *         catch all scenarios.
     * @throws SdkClientException
     *         If any client side error occurs such as an IO related failure, failure to get credentials, etc.
     * @throws JsonException
     *         Base class for all service exceptions. Unknown exceptions will be thrown as an instance of this type.
<<<<<<< HEAD
     * @sample JsonClient.BearerAuthOperation
     * @see <a href="https://docs.aws.amazon.com/goto/WebAPI/json-service-2010-05-08/BearerAuthOperation"
     *      target="_top">AWS API Documentation</a>
     */
    default BearerAuthOperationResponse bearerAuthOperation(
        Consumer<BearerAuthOperationRequest.Builder> bearerAuthOperationRequest) throws AwsServiceException,
                                                                                        SdkClientException, JsonException {
        return bearerAuthOperation(BearerAuthOperationRequest.builder().applyMutation(bearerAuthOperationRequest).build());
=======
     * @sample JsonClient.GetOperationWithChecksum
     * @see <a href="https://docs.aws.amazon.com/goto/WebAPI/json-service-2010-05-08/GetOperationWithChecksum"
     *      target="_top">AWS API Documentation</a>
     */
    default GetOperationWithChecksumResponse getOperationWithChecksum(
        Consumer<GetOperationWithChecksumRequest.Builder> getOperationWithChecksumRequest) throws AwsServiceException,
                                                                                                  SdkClientException, JsonException {
        return getOperationWithChecksum(GetOperationWithChecksumRequest.builder().applyMutation(getOperationWithChecksumRequest)
                                                                       .build());
>>>>>>> 8049aab7
    }

    /**
     * <p>
     * Performs a post operation to the query service and has no output
     * </p>
     *
     * @param getWithoutRequiredMembersRequest
     * @return Result of the GetWithoutRequiredMembers operation returned by the service.
     * @throws InvalidInputException
     *         The request was rejected because an invalid or out-of-range value was supplied for an input parameter.
     * @throws SdkException
     *         Base class for all exceptions that can be thrown by the SDK (both service and client). Can be used for
     *         catch all scenarios.
     * @throws SdkClientException
     *         If any client side error occurs such as an IO related failure, failure to get credentials, etc.
     * @throws JsonException
     *         Base class for all service exceptions. Unknown exceptions will be thrown as an instance of this type.
     * @sample JsonClient.GetWithoutRequiredMembers
     * @see <a href="https://docs.aws.amazon.com/goto/WebAPI/json-service-2010-05-08/GetWithoutRequiredMembers"
     *      target="_top">AWS API Documentation</a>
     */
    default GetWithoutRequiredMembersResponse getWithoutRequiredMembers(
        GetWithoutRequiredMembersRequest getWithoutRequiredMembersRequest) throws InvalidInputException, AwsServiceException,
                                                                                  SdkClientException, JsonException {
        throw new UnsupportedOperationException();
    }

    /**
     * <p>
     * Performs a post operation to the query service and has no output
     * </p>
     * <br/>
     * <p>
     * This is a convenience which creates an instance of the {@link GetWithoutRequiredMembersRequest.Builder} avoiding
     * the need to create one manually via {@link GetWithoutRequiredMembersRequest#builder()}
     * </p>
     *
     * @param getWithoutRequiredMembersRequest
     *        A {@link Consumer} that will call methods on {@link GetWithoutRequiredMembersRequest.Builder} to create a
     *        request.
     * @return Result of the GetWithoutRequiredMembers operation returned by the service.
     * @throws InvalidInputException
     *         The request was rejected because an invalid or out-of-range value was supplied for an input parameter.
     * @throws SdkException
     *         Base class for all exceptions that can be thrown by the SDK (both service and client). Can be used for
     *         catch all scenarios.
     * @throws SdkClientException
     *         If any client side error occurs such as an IO related failure, failure to get credentials, etc.
     * @throws JsonException
     *         Base class for all service exceptions. Unknown exceptions will be thrown as an instance of this type.
     * @sample JsonClient.GetWithoutRequiredMembers
     * @see <a href="https://docs.aws.amazon.com/goto/WebAPI/json-service-2010-05-08/GetWithoutRequiredMembers"
     *      target="_top">AWS API Documentation</a>
     */
    default GetWithoutRequiredMembersResponse getWithoutRequiredMembers(
        Consumer<GetWithoutRequiredMembersRequest.Builder> getWithoutRequiredMembersRequest) throws InvalidInputException,
                                                                                                    AwsServiceException, SdkClientException, JsonException {
        return getWithoutRequiredMembers(GetWithoutRequiredMembersRequest.builder()
                                                                         .applyMutation(getWithoutRequiredMembersRequest).build());
    }

    /**
     * Invokes the OperationWithChecksumRequired operation.
     *
     * @param operationWithChecksumRequiredRequest
     * @return Result of the OperationWithChecksumRequired operation returned by the service.
     * @throws SdkException
     *         Base class for all exceptions that can be thrown by the SDK (both service and client). Can be used for
     *         catch all scenarios.
     * @throws SdkClientException
     *         If any client side error occurs such as an IO related failure, failure to get credentials, etc.
     * @throws JsonException
     *         Base class for all service exceptions. Unknown exceptions will be thrown as an instance of this type.
     * @sample JsonClient.OperationWithChecksumRequired
     * @see <a href="https://docs.aws.amazon.com/goto/WebAPI/json-service-2010-05-08/OperationWithChecksumRequired"
     *      target="_top">AWS API Documentation</a>
     */
    default OperationWithChecksumRequiredResponse operationWithChecksumRequired(
        OperationWithChecksumRequiredRequest operationWithChecksumRequiredRequest) throws AwsServiceException,
                                                                                          SdkClientException, JsonException {
        throw new UnsupportedOperationException();
    }

    /**
     * Invokes the OperationWithChecksumRequired operation.<br/>
     * <p>
     * This is a convenience which creates an instance of the {@link OperationWithChecksumRequiredRequest.Builder}
     * avoiding the need to create one manually via {@link OperationWithChecksumRequiredRequest#builder()}
     * </p>
     *
     * @param operationWithChecksumRequiredRequest
     *        A {@link Consumer} that will call methods on {@link OperationWithChecksumRequiredRequest.Builder} to
     *        create a request.
     * @return Result of the OperationWithChecksumRequired operation returned by the service.
     * @throws SdkException
     *         Base class for all exceptions that can be thrown by the SDK (both service and client). Can be used for
     *         catch all scenarios.
     * @throws SdkClientException
     *         If any client side error occurs such as an IO related failure, failure to get credentials, etc.
     * @throws JsonException
     *         Base class for all service exceptions. Unknown exceptions will be thrown as an instance of this type.
     * @sample JsonClient.OperationWithChecksumRequired
     * @see <a href="https://docs.aws.amazon.com/goto/WebAPI/json-service-2010-05-08/OperationWithChecksumRequired"
     *      target="_top">AWS API Documentation</a>
     */
    default OperationWithChecksumRequiredResponse operationWithChecksumRequired(
        Consumer<OperationWithChecksumRequiredRequest.Builder> operationWithChecksumRequiredRequest)
        throws AwsServiceException, SdkClientException, JsonException {
        return operationWithChecksumRequired(OperationWithChecksumRequiredRequest.builder()
                                                                                 .applyMutation(operationWithChecksumRequiredRequest).build());
    }

    /**
     * Some paginated operation with result_key in paginators.json file
     *
     * @return Result of the PaginatedOperationWithResultKey operation returned by the service.
     * @throws SdkException
     *         Base class for all exceptions that can be thrown by the SDK (both service and client). Can be used for
     *         catch all scenarios.
     * @throws SdkClientException
     *         If any client side error occurs such as an IO related failure, failure to get credentials, etc.
     * @throws JsonException
     *         Base class for all service exceptions. Unknown exceptions will be thrown as an instance of this type.
     * @sample JsonClient.PaginatedOperationWithResultKey
     * @see #paginatedOperationWithResultKey(PaginatedOperationWithResultKeyRequest)
     * @see <a href="https://docs.aws.amazon.com/goto/WebAPI/json-service-2010-05-08/PaginatedOperationWithResultKey"
     *      target="_top">AWS API Documentation</a>
     */
    default PaginatedOperationWithResultKeyResponse paginatedOperationWithResultKey() throws AwsServiceException,
                                                                                             SdkClientException, JsonException {
        return paginatedOperationWithResultKey(PaginatedOperationWithResultKeyRequest.builder().build());
    }

    /**
     * Some paginated operation with result_key in paginators.json file
     *
     * @param paginatedOperationWithResultKeyRequest
     * @return Result of the PaginatedOperationWithResultKey operation returned by the service.
     * @throws SdkException
     *         Base class for all exceptions that can be thrown by the SDK (both service and client). Can be used for
     *         catch all scenarios.
     * @throws SdkClientException
     *         If any client side error occurs such as an IO related failure, failure to get credentials, etc.
     * @throws JsonException
     *         Base class for all service exceptions. Unknown exceptions will be thrown as an instance of this type.
     * @sample JsonClient.PaginatedOperationWithResultKey
     * @see <a href="https://docs.aws.amazon.com/goto/WebAPI/json-service-2010-05-08/PaginatedOperationWithResultKey"
     *      target="_top">AWS API Documentation</a>
     */
    default PaginatedOperationWithResultKeyResponse paginatedOperationWithResultKey(
        PaginatedOperationWithResultKeyRequest paginatedOperationWithResultKeyRequest) throws AwsServiceException,
                                                                                              SdkClientException, JsonException {
        throw new UnsupportedOperationException();
    }

    /**
     * Some paginated operation with result_key in paginators.json file<br/>
     * <p>
     * This is a convenience which creates an instance of the {@link PaginatedOperationWithResultKeyRequest.Builder}
     * avoiding the need to create one manually via {@link PaginatedOperationWithResultKeyRequest#builder()}
     * </p>
     *
     * @param paginatedOperationWithResultKeyRequest
     *        A {@link Consumer} that will call methods on {@link PaginatedOperationWithResultKeyRequest.Builder} to
     *        create a request.
     * @return Result of the PaginatedOperationWithResultKey operation returned by the service.
     * @throws SdkException
     *         Base class for all exceptions that can be thrown by the SDK (both service and client). Can be used for
     *         catch all scenarios.
     * @throws SdkClientException
     *         If any client side error occurs such as an IO related failure, failure to get credentials, etc.
     * @throws JsonException
     *         Base class for all service exceptions. Unknown exceptions will be thrown as an instance of this type.
     * @sample JsonClient.PaginatedOperationWithResultKey
     * @see <a href="https://docs.aws.amazon.com/goto/WebAPI/json-service-2010-05-08/PaginatedOperationWithResultKey"
     *      target="_top">AWS API Documentation</a>
     */
    default PaginatedOperationWithResultKeyResponse paginatedOperationWithResultKey(
        Consumer<PaginatedOperationWithResultKeyRequest.Builder> paginatedOperationWithResultKeyRequest)
        throws AwsServiceException, SdkClientException, JsonException {
        return paginatedOperationWithResultKey(PaginatedOperationWithResultKeyRequest.builder()
                                                                                     .applyMutation(paginatedOperationWithResultKeyRequest).build());
    }

    /**
     * Some paginated operation with result_key in paginators.json file<br/>
     * <p>
     * This is a variant of
     * {@link #paginatedOperationWithResultKey(software.amazon.awssdk.services.json.model.PaginatedOperationWithResultKeyRequest)}
     * operation. The return type is a custom iterable that can be used to iterate through all the pages. SDK will
     * internally handle making service calls for you.
     * </p>
     * <p>
     * When this operation is called, a custom iterable is returned but no service calls are made yet. So there is no
     * guarantee that the request is valid. As you iterate through the iterable, SDK will start lazily loading response
     * pages by making service calls until there are no pages left or your iteration stops. If there are errors in your
     * request, you will see the failures only after you start iterating through the iterable.
     * </p>
     *
     * <p>
     * The following are few ways to iterate through the response pages:
     * </p>
     * 1) Using a Stream
     *
     * <pre>
     * {@code
     * software.amazon.awssdk.services.json.paginators.PaginatedOperationWithResultKeyIterable responses = client.paginatedOperationWithResultKeyPaginator(request);
     * responses.stream().forEach(....);
     * }
     * </pre>
     *
     * 2) Using For loop
     *
     * <pre>
     * {
     *     &#064;code
     *     software.amazon.awssdk.services.json.paginators.PaginatedOperationWithResultKeyIterable responses = client
     *             .paginatedOperationWithResultKeyPaginator(request);
     *     for (software.amazon.awssdk.services.json.model.PaginatedOperationWithResultKeyResponse response : responses) {
     *         // do something;
     *     }
     * }
     * </pre>
     *
     * 3) Use iterator directly
     *
     * <pre>
     * {@code
     * software.amazon.awssdk.services.json.paginators.PaginatedOperationWithResultKeyIterable responses = client.paginatedOperationWithResultKeyPaginator(request);
     * responses.iterator().forEachRemaining(....);
     * }
     * </pre>
     * <p>
     * <b>Please notice that the configuration of MaxResults won't limit the number of results you get with the
     * paginator. It only limits the number of results in each page.</b>
     * </p>
     * <p>
     * <b>Note: If you prefer to have control on service calls, use the
     * {@link #paginatedOperationWithResultKey(software.amazon.awssdk.services.json.model.PaginatedOperationWithResultKeyRequest)}
     * operation.</b>
     * </p>
     *
     * @return A custom iterable that can be used to iterate through all the response pages.
     * @throws SdkException
     *         Base class for all exceptions that can be thrown by the SDK (both service and client). Can be used for
     *         catch all scenarios.
     * @throws SdkClientException
     *         If any client side error occurs such as an IO related failure, failure to get credentials, etc.
     * @throws JsonException
     *         Base class for all service exceptions. Unknown exceptions will be thrown as an instance of this type.
     * @sample JsonClient.PaginatedOperationWithResultKey
     * @see #paginatedOperationWithResultKeyPaginator(PaginatedOperationWithResultKeyRequest)
     * @see <a href="https://docs.aws.amazon.com/goto/WebAPI/json-service-2010-05-08/PaginatedOperationWithResultKey"
     *      target="_top">AWS API Documentation</a>
     */
    default PaginatedOperationWithResultKeyIterable paginatedOperationWithResultKeyPaginator() throws AwsServiceException,
                                                                                                      SdkClientException, JsonException {
        return paginatedOperationWithResultKeyPaginator(PaginatedOperationWithResultKeyRequest.builder().build());
    }

    /**
     * Some paginated operation with result_key in paginators.json file<br/>
     * <p>
     * This is a variant of
     * {@link #paginatedOperationWithResultKey(software.amazon.awssdk.services.json.model.PaginatedOperationWithResultKeyRequest)}
     * operation. The return type is a custom iterable that can be used to iterate through all the pages. SDK will
     * internally handle making service calls for you.
     * </p>
     * <p>
     * When this operation is called, a custom iterable is returned but no service calls are made yet. So there is no
     * guarantee that the request is valid. As you iterate through the iterable, SDK will start lazily loading response
     * pages by making service calls until there are no pages left or your iteration stops. If there are errors in your
     * request, you will see the failures only after you start iterating through the iterable.
     * </p>
     *
     * <p>
     * The following are few ways to iterate through the response pages:
     * </p>
     * 1) Using a Stream
     *
     * <pre>
     * {@code
     * software.amazon.awssdk.services.json.paginators.PaginatedOperationWithResultKeyIterable responses = client.paginatedOperationWithResultKeyPaginator(request);
     * responses.stream().forEach(....);
     * }
     * </pre>
     *
     * 2) Using For loop
     *
     * <pre>
     * {
     *     &#064;code
     *     software.amazon.awssdk.services.json.paginators.PaginatedOperationWithResultKeyIterable responses = client
     *             .paginatedOperationWithResultKeyPaginator(request);
     *     for (software.amazon.awssdk.services.json.model.PaginatedOperationWithResultKeyResponse response : responses) {
     *         // do something;
     *     }
     * }
     * </pre>
     *
     * 3) Use iterator directly
     *
     * <pre>
     * {@code
     * software.amazon.awssdk.services.json.paginators.PaginatedOperationWithResultKeyIterable responses = client.paginatedOperationWithResultKeyPaginator(request);
     * responses.iterator().forEachRemaining(....);
     * }
     * </pre>
     * <p>
     * <b>Please notice that the configuration of MaxResults won't limit the number of results you get with the
     * paginator. It only limits the number of results in each page.</b>
     * </p>
     * <p>
     * <b>Note: If you prefer to have control on service calls, use the
     * {@link #paginatedOperationWithResultKey(software.amazon.awssdk.services.json.model.PaginatedOperationWithResultKeyRequest)}
     * operation.</b>
     * </p>
     *
     * @param paginatedOperationWithResultKeyRequest
     * @return A custom iterable that can be used to iterate through all the response pages.
     * @throws SdkException
     *         Base class for all exceptions that can be thrown by the SDK (both service and client). Can be used for
     *         catch all scenarios.
     * @throws SdkClientException
     *         If any client side error occurs such as an IO related failure, failure to get credentials, etc.
     * @throws JsonException
     *         Base class for all service exceptions. Unknown exceptions will be thrown as an instance of this type.
     * @sample JsonClient.PaginatedOperationWithResultKey
     * @see <a href="https://docs.aws.amazon.com/goto/WebAPI/json-service-2010-05-08/PaginatedOperationWithResultKey"
     *      target="_top">AWS API Documentation</a>
     */
    default PaginatedOperationWithResultKeyIterable paginatedOperationWithResultKeyPaginator(
        PaginatedOperationWithResultKeyRequest paginatedOperationWithResultKeyRequest) throws AwsServiceException,
                                                                                              SdkClientException, JsonException {
        throw new UnsupportedOperationException();
    }

    /**
     * Some paginated operation with result_key in paginators.json file<br/>
     * <p>
     * This is a variant of
     * {@link #paginatedOperationWithResultKey(software.amazon.awssdk.services.json.model.PaginatedOperationWithResultKeyRequest)}
     * operation. The return type is a custom iterable that can be used to iterate through all the pages. SDK will
     * internally handle making service calls for you.
     * </p>
     * <p>
     * When this operation is called, a custom iterable is returned but no service calls are made yet. So there is no
     * guarantee that the request is valid. As you iterate through the iterable, SDK will start lazily loading response
     * pages by making service calls until there are no pages left or your iteration stops. If there are errors in your
     * request, you will see the failures only after you start iterating through the iterable.
     * </p>
     *
     * <p>
     * The following are few ways to iterate through the response pages:
     * </p>
     * 1) Using a Stream
     *
     * <pre>
     * {@code
     * software.amazon.awssdk.services.json.paginators.PaginatedOperationWithResultKeyIterable responses = client.paginatedOperationWithResultKeyPaginator(request);
     * responses.stream().forEach(....);
     * }
     * </pre>
     *
     * 2) Using For loop
     *
     * <pre>
     * {
     *     &#064;code
     *     software.amazon.awssdk.services.json.paginators.PaginatedOperationWithResultKeyIterable responses = client
     *             .paginatedOperationWithResultKeyPaginator(request);
     *     for (software.amazon.awssdk.services.json.model.PaginatedOperationWithResultKeyResponse response : responses) {
     *         // do something;
     *     }
     * }
     * </pre>
     *
     * 3) Use iterator directly
     *
     * <pre>
     * {@code
     * software.amazon.awssdk.services.json.paginators.PaginatedOperationWithResultKeyIterable responses = client.paginatedOperationWithResultKeyPaginator(request);
     * responses.iterator().forEachRemaining(....);
     * }
     * </pre>
     * <p>
     * <b>Please notice that the configuration of MaxResults won't limit the number of results you get with the
     * paginator. It only limits the number of results in each page.</b>
     * </p>
     * <p>
     * <b>Note: If you prefer to have control on service calls, use the
     * {@link #paginatedOperationWithResultKey(software.amazon.awssdk.services.json.model.PaginatedOperationWithResultKeyRequest)}
     * operation.</b>
     * </p>
     * <p>
     * This is a convenience which creates an instance of the {@link PaginatedOperationWithResultKeyRequest.Builder}
     * avoiding the need to create one manually via {@link PaginatedOperationWithResultKeyRequest#builder()}
     * </p>
     *
     * @param paginatedOperationWithResultKeyRequest
     *        A {@link Consumer} that will call methods on {@link PaginatedOperationWithResultKeyRequest.Builder} to
     *        create a request.
     * @return A custom iterable that can be used to iterate through all the response pages.
     * @throws SdkException
     *         Base class for all exceptions that can be thrown by the SDK (both service and client). Can be used for
     *         catch all scenarios.
     * @throws SdkClientException
     *         If any client side error occurs such as an IO related failure, failure to get credentials, etc.
     * @throws JsonException
     *         Base class for all service exceptions. Unknown exceptions will be thrown as an instance of this type.
     * @sample JsonClient.PaginatedOperationWithResultKey
     * @see <a href="https://docs.aws.amazon.com/goto/WebAPI/json-service-2010-05-08/PaginatedOperationWithResultKey"
     *      target="_top">AWS API Documentation</a>
     */
    default PaginatedOperationWithResultKeyIterable paginatedOperationWithResultKeyPaginator(
        Consumer<PaginatedOperationWithResultKeyRequest.Builder> paginatedOperationWithResultKeyRequest)
        throws AwsServiceException, SdkClientException, JsonException {
        return paginatedOperationWithResultKeyPaginator(PaginatedOperationWithResultKeyRequest.builder()
                                                                                              .applyMutation(paginatedOperationWithResultKeyRequest).build());
    }

    /**
     * Some paginated operation without result_key in paginators.json file
     *
     * @param paginatedOperationWithoutResultKeyRequest
     * @return Result of the PaginatedOperationWithoutResultKey operation returned by the service.
     * @throws SdkException
     *         Base class for all exceptions that can be thrown by the SDK (both service and client). Can be used for
     *         catch all scenarios.
     * @throws SdkClientException
     *         If any client side error occurs such as an IO related failure, failure to get credentials, etc.
     * @throws JsonException
     *         Base class for all service exceptions. Unknown exceptions will be thrown as an instance of this type.
     * @sample JsonClient.PaginatedOperationWithoutResultKey
     * @see <a href="https://docs.aws.amazon.com/goto/WebAPI/json-service-2010-05-08/PaginatedOperationWithoutResultKey"
     *      target="_top">AWS API Documentation</a>
     */
    default PaginatedOperationWithoutResultKeyResponse paginatedOperationWithoutResultKey(
        PaginatedOperationWithoutResultKeyRequest paginatedOperationWithoutResultKeyRequest) throws AwsServiceException,
                                                                                                    SdkClientException, JsonException {
        throw new UnsupportedOperationException();
    }

    /**
     * Some paginated operation without result_key in paginators.json file<br/>
     * <p>
     * This is a convenience which creates an instance of the {@link PaginatedOperationWithoutResultKeyRequest.Builder}
     * avoiding the need to create one manually via {@link PaginatedOperationWithoutResultKeyRequest#builder()}
     * </p>
     *
     * @param paginatedOperationWithoutResultKeyRequest
     *        A {@link Consumer} that will call methods on {@link PaginatedOperationWithoutResultKeyRequest.Builder} to
     *        create a request.
     * @return Result of the PaginatedOperationWithoutResultKey operation returned by the service.
     * @throws SdkException
     *         Base class for all exceptions that can be thrown by the SDK (both service and client). Can be used for
     *         catch all scenarios.
     * @throws SdkClientException
     *         If any client side error occurs such as an IO related failure, failure to get credentials, etc.
     * @throws JsonException
     *         Base class for all service exceptions. Unknown exceptions will be thrown as an instance of this type.
     * @sample JsonClient.PaginatedOperationWithoutResultKey
     * @see <a href="https://docs.aws.amazon.com/goto/WebAPI/json-service-2010-05-08/PaginatedOperationWithoutResultKey"
     *      target="_top">AWS API Documentation</a>
     */
    default PaginatedOperationWithoutResultKeyResponse paginatedOperationWithoutResultKey(
        Consumer<PaginatedOperationWithoutResultKeyRequest.Builder> paginatedOperationWithoutResultKeyRequest)
        throws AwsServiceException, SdkClientException, JsonException {
        return paginatedOperationWithoutResultKey(PaginatedOperationWithoutResultKeyRequest.builder()
                                                                                           .applyMutation(paginatedOperationWithoutResultKeyRequest).build());
    }

    /**
     * Some paginated operation without result_key in paginators.json file<br/>
     * <p>
     * This is a variant of
     * {@link #paginatedOperationWithoutResultKey(software.amazon.awssdk.services.json.model.PaginatedOperationWithoutResultKeyRequest)}
     * operation. The return type is a custom iterable that can be used to iterate through all the pages. SDK will
     * internally handle making service calls for you.
     * </p>
     * <p>
     * When this operation is called, a custom iterable is returned but no service calls are made yet. So there is no
     * guarantee that the request is valid. As you iterate through the iterable, SDK will start lazily loading response
     * pages by making service calls until there are no pages left or your iteration stops. If there are errors in your
     * request, you will see the failures only after you start iterating through the iterable.
     * </p>
     *
     * <p>
     * The following are few ways to iterate through the response pages:
     * </p>
     * 1) Using a Stream
     *
     * <pre>
     * {@code
     * software.amazon.awssdk.services.json.paginators.PaginatedOperationWithoutResultKeyIterable responses = client.paginatedOperationWithoutResultKeyPaginator(request);
     * responses.stream().forEach(....);
     * }
     * </pre>
     *
     * 2) Using For loop
     *
     * <pre>
     * {
     *     &#064;code
     *     software.amazon.awssdk.services.json.paginators.PaginatedOperationWithoutResultKeyIterable responses = client
     *             .paginatedOperationWithoutResultKeyPaginator(request);
     *     for (software.amazon.awssdk.services.json.model.PaginatedOperationWithoutResultKeyResponse response : responses) {
     *         // do something;
     *     }
     * }
     * </pre>
     *
     * 3) Use iterator directly
     *
     * <pre>
     * {@code
     * software.amazon.awssdk.services.json.paginators.PaginatedOperationWithoutResultKeyIterable responses = client.paginatedOperationWithoutResultKeyPaginator(request);
     * responses.iterator().forEachRemaining(....);
     * }
     * </pre>
     * <p>
     * <b>Please notice that the configuration of MaxResults won't limit the number of results you get with the
     * paginator. It only limits the number of results in each page.</b>
     * </p>
     * <p>
     * <b>Note: If you prefer to have control on service calls, use the
     * {@link #paginatedOperationWithoutResultKey(software.amazon.awssdk.services.json.model.PaginatedOperationWithoutResultKeyRequest)}
     * operation.</b>
     * </p>
     *
     * @param paginatedOperationWithoutResultKeyRequest
     * @return A custom iterable that can be used to iterate through all the response pages.
     * @throws SdkException
     *         Base class for all exceptions that can be thrown by the SDK (both service and client). Can be used for
     *         catch all scenarios.
     * @throws SdkClientException
     *         If any client side error occurs such as an IO related failure, failure to get credentials, etc.
     * @throws JsonException
     *         Base class for all service exceptions. Unknown exceptions will be thrown as an instance of this type.
     * @sample JsonClient.PaginatedOperationWithoutResultKey
     * @see <a href="https://docs.aws.amazon.com/goto/WebAPI/json-service-2010-05-08/PaginatedOperationWithoutResultKey"
     *      target="_top">AWS API Documentation</a>
     */
    default PaginatedOperationWithoutResultKeyIterable paginatedOperationWithoutResultKeyPaginator(
        PaginatedOperationWithoutResultKeyRequest paginatedOperationWithoutResultKeyRequest) throws AwsServiceException,
                                                                                                    SdkClientException, JsonException {
        throw new UnsupportedOperationException();
    }

    /**
     * Some paginated operation without result_key in paginators.json file<br/>
     * <p>
     * This is a variant of
     * {@link #paginatedOperationWithoutResultKey(software.amazon.awssdk.services.json.model.PaginatedOperationWithoutResultKeyRequest)}
     * operation. The return type is a custom iterable that can be used to iterate through all the pages. SDK will
     * internally handle making service calls for you.
     * </p>
     * <p>
     * When this operation is called, a custom iterable is returned but no service calls are made yet. So there is no
     * guarantee that the request is valid. As you iterate through the iterable, SDK will start lazily loading response
     * pages by making service calls until there are no pages left or your iteration stops. If there are errors in your
     * request, you will see the failures only after you start iterating through the iterable.
     * </p>
     *
     * <p>
     * The following are few ways to iterate through the response pages:
     * </p>
     * 1) Using a Stream
     *
     * <pre>
     * {@code
     * software.amazon.awssdk.services.json.paginators.PaginatedOperationWithoutResultKeyIterable responses = client.paginatedOperationWithoutResultKeyPaginator(request);
     * responses.stream().forEach(....);
     * }
     * </pre>
     *
     * 2) Using For loop
     *
     * <pre>
     * {
     *     &#064;code
     *     software.amazon.awssdk.services.json.paginators.PaginatedOperationWithoutResultKeyIterable responses = client
     *             .paginatedOperationWithoutResultKeyPaginator(request);
     *     for (software.amazon.awssdk.services.json.model.PaginatedOperationWithoutResultKeyResponse response : responses) {
     *         // do something;
     *     }
     * }
     * </pre>
     *
     * 3) Use iterator directly
     *
     * <pre>
     * {@code
     * software.amazon.awssdk.services.json.paginators.PaginatedOperationWithoutResultKeyIterable responses = client.paginatedOperationWithoutResultKeyPaginator(request);
     * responses.iterator().forEachRemaining(....);
     * }
     * </pre>
     * <p>
     * <b>Please notice that the configuration of MaxResults won't limit the number of results you get with the
     * paginator. It only limits the number of results in each page.</b>
     * </p>
     * <p>
     * <b>Note: If you prefer to have control on service calls, use the
     * {@link #paginatedOperationWithoutResultKey(software.amazon.awssdk.services.json.model.PaginatedOperationWithoutResultKeyRequest)}
     * operation.</b>
     * </p>
     * <p>
     * This is a convenience which creates an instance of the {@link PaginatedOperationWithoutResultKeyRequest.Builder}
     * avoiding the need to create one manually via {@link PaginatedOperationWithoutResultKeyRequest#builder()}
     * </p>
     *
     * @param paginatedOperationWithoutResultKeyRequest
     *        A {@link Consumer} that will call methods on {@link PaginatedOperationWithoutResultKeyRequest.Builder} to
     *        create a request.
     * @return A custom iterable that can be used to iterate through all the response pages.
     * @throws SdkException
     *         Base class for all exceptions that can be thrown by the SDK (both service and client). Can be used for
     *         catch all scenarios.
     * @throws SdkClientException
     *         If any client side error occurs such as an IO related failure, failure to get credentials, etc.
     * @throws JsonException
     *         Base class for all service exceptions. Unknown exceptions will be thrown as an instance of this type.
     * @sample JsonClient.PaginatedOperationWithoutResultKey
     * @see <a href="https://docs.aws.amazon.com/goto/WebAPI/json-service-2010-05-08/PaginatedOperationWithoutResultKey"
     *      target="_top">AWS API Documentation</a>
     */
    default PaginatedOperationWithoutResultKeyIterable paginatedOperationWithoutResultKeyPaginator(
        Consumer<PaginatedOperationWithoutResultKeyRequest.Builder> paginatedOperationWithoutResultKeyRequest)
        throws AwsServiceException, SdkClientException, JsonException {
        return paginatedOperationWithoutResultKeyPaginator(PaginatedOperationWithoutResultKeyRequest.builder()
                                                                                                    .applyMutation(paginatedOperationWithoutResultKeyRequest).build());
    }

    /**
     * Invokes the PutOperationWithChecksum operation.
     *
     * @param putOperationWithChecksumRequest
     * @param requestBody
     *        The content to send to the service. A {@link RequestBody} can be created using one of several factory
     *        methods for various sources of data. For example, to create a request body from a file you can do the
     *        following.
     *
     *        <pre>
     * {@code RequestBody.fromFile(new File("myfile.txt"))}
     * </pre>
     *
     *        See documentation in {@link RequestBody} for additional details and which sources of data are supported.
     *        The service documentation for the request content is as follows '
     *        <p>
     *        Object data.
     *        </p>
     *        '
     * @param responseTransformer
     *        Functional interface for processing the streamed response content. The unmarshalled
     *        PutOperationWithChecksumResponse and an InputStream to the response content are provided as parameters to
     *        the callback. The callback may return a transformed type which will be the return value of this method.
     *        See {@link software.amazon.awssdk.core.sync.ResponseTransformer} for details on implementing this
     *        interface and for links to pre-canned implementations for common scenarios like downloading to a file. The
     *        service documentation for the response content is as follows '
     *        <p>
     *        Object data.
     *        </p>
     *        '.
     * @return The transformed result of the ResponseTransformer.
     * @throws SdkException
     *         Base class for all exceptions that can be thrown by the SDK (both service and client). Can be used for
     *         catch all scenarios.
     * @throws SdkClientException
     *         If any client side error occurs such as an IO related failure, failure to get credentials, etc.
     * @throws JsonException
     *         Base class for all service exceptions. Unknown exceptions will be thrown as an instance of this type.
     * @sample JsonClient.PutOperationWithChecksum
     * @see <a href="https://docs.aws.amazon.com/goto/WebAPI/json-service-2010-05-08/PutOperationWithChecksum"
     *      target="_top">AWS API Documentation</a>
     */
    default <ReturnT> ReturnT putOperationWithChecksum(PutOperationWithChecksumRequest putOperationWithChecksumRequest,
                                                       RequestBody requestBody, ResponseTransformer<PutOperationWithChecksumResponse, ReturnT> responseTransformer)
        throws AwsServiceException, SdkClientException, JsonException {
        throw new UnsupportedOperationException();
    }

    /**
     * Invokes the PutOperationWithChecksum operation.<br/>
     * <p>
     * This is a convenience which creates an instance of the {@link PutOperationWithChecksumRequest.Builder} avoiding
     * the need to create one manually via {@link PutOperationWithChecksumRequest#builder()}
     * </p>
     *
     * @param putOperationWithChecksumRequest
     *        A {@link Consumer} that will call methods on {@link ChecksumStructureWithStreaming.Builder} to create a
     *        request.
     * @param requestBody
     *        The content to send to the service. A {@link RequestBody} can be created using one of several factory
     *        methods for various sources of data. For example, to create a request body from a file you can do the
     *        following.
     *
     *        <pre>
     * {@code RequestBody.fromFile(new File("myfile.txt"))}
     * </pre>
     *
     *        See documentation in {@link RequestBody} for additional details and which sources of data are supported.
     *        The service documentation for the request content is as follows '
     *        <p>
     *        Object data.
     *        </p>
     *        '
     * @param responseTransformer
     *        Functional interface for processing the streamed response content. The unmarshalled
     *        PutOperationWithChecksumResponse and an InputStream to the response content are provided as parameters to
     *        the callback. The callback may return a transformed type which will be the return value of this method.
     *        See {@link software.amazon.awssdk.core.sync.ResponseTransformer} for details on implementing this
     *        interface and for links to pre-canned implementations for common scenarios like downloading to a file. The
     *        service documentation for the response content is as follows '
     *        <p>
     *        Object data.
     *        </p>
     *        '.
     * @return The transformed result of the ResponseTransformer.
     * @throws SdkException
     *         Base class for all exceptions that can be thrown by the SDK (both service and client). Can be used for
     *         catch all scenarios.
     * @throws SdkClientException
     *         If any client side error occurs such as an IO related failure, failure to get credentials, etc.
     * @throws JsonException
     *         Base class for all service exceptions. Unknown exceptions will be thrown as an instance of this type.
     * @sample JsonClient.PutOperationWithChecksum
     * @see <a href="https://docs.aws.amazon.com/goto/WebAPI/json-service-2010-05-08/PutOperationWithChecksum"
     *      target="_top">AWS API Documentation</a>
     */
    default <ReturnT> ReturnT putOperationWithChecksum(
        Consumer<PutOperationWithChecksumRequest.Builder> putOperationWithChecksumRequest, RequestBody requestBody,
        ResponseTransformer<PutOperationWithChecksumResponse, ReturnT> responseTransformer) throws AwsServiceException,
                                                                                                   SdkClientException, JsonException {
        return putOperationWithChecksum(PutOperationWithChecksumRequest.builder().applyMutation(putOperationWithChecksumRequest)
                                                                       .build(), requestBody, responseTransformer);
    }

    /**
     * Invokes the PutOperationWithChecksum operation.
     *
     * @param putOperationWithChecksumRequest
     * @param sourcePath
     *        {@link Path} to file containing data to send to the service. File will be read entirely and may be read
     *        multiple times in the event of a retry. If the file does not exist or the current user does not have
     *        access to read it then an exception will be thrown. The service documentation for the request content is
     *        as follows '
     *        <p>
     *        Object data.
     *        </p>
     *        '
     * @param destinationPath
     *        {@link Path} to file that response contents will be written to. The file must not exist or this method
     *        will throw an exception. If the file is not writable by the current user then an exception will be thrown.
     *        The service documentation for the response content is as follows '
     *        <p>
     *        Object data.
     *        </p>
     *        '.
     * @return The transformed result of the ResponseTransformer.
     * @throws SdkException
     *         Base class for all exceptions that can be thrown by the SDK (both service and client). Can be used for
     *         catch all scenarios.
     * @throws SdkClientException
     *         If any client side error occurs such as an IO related failure, failure to get credentials, etc.
     * @throws JsonException
     *         Base class for all service exceptions. Unknown exceptions will be thrown as an instance of this type.
     * @sample JsonClient.PutOperationWithChecksum
     * @see #putOperationWithChecksum(PutOperationWithChecksumRequest, RequestBody)
     * @see #putOperationWithChecksum(PutOperationWithChecksumRequest, ResponseTransformer)
     * @see <a href="https://docs.aws.amazon.com/goto/WebAPI/json-service-2010-05-08/PutOperationWithChecksum"
     *      target="_top">AWS API Documentation</a>
     */
    default PutOperationWithChecksumResponse putOperationWithChecksum(
        PutOperationWithChecksumRequest putOperationWithChecksumRequest, Path sourcePath, Path destinationPath)
        throws AwsServiceException, SdkClientException, JsonException {
        return putOperationWithChecksum(putOperationWithChecksumRequest, RequestBody.fromFile(sourcePath),
                                        ResponseTransformer.toFile(destinationPath));
    }

    /**
     * Invokes the PutOperationWithChecksum operation.<br/>
     * <p>
     * This is a convenience which creates an instance of the {@link PutOperationWithChecksumRequest.Builder} avoiding
     * the need to create one manually via {@link PutOperationWithChecksumRequest#builder()}
     * </p>
     *
     * @param putOperationWithChecksumRequest
     *        A {@link Consumer} that will call methods on {@link ChecksumStructureWithStreaming.Builder} to create a
     *        request.
     * @param sourcePath
     *        {@link Path} to file containing data to send to the service. File will be read entirely and may be read
     *        multiple times in the event of a retry. If the file does not exist or the current user does not have
     *        access to read it then an exception will be thrown. The service documentation for the request content is
     *        as follows '
     *        <p>
     *        Object data.
     *        </p>
     *        '
     * @param destinationPath
     *        {@link Path} to file that response contents will be written to. The file must not exist or this method
     *        will throw an exception. If the file is not writable by the current user then an exception will be thrown.
     *        The service documentation for the response content is as follows '
     *        <p>
     *        Object data.
     *        </p>
     *        '.
     * @return The transformed result of the ResponseTransformer.
     * @throws SdkException
     *         Base class for all exceptions that can be thrown by the SDK (both service and client). Can be used for
     *         catch all scenarios.
     * @throws SdkClientException
     *         If any client side error occurs such as an IO related failure, failure to get credentials, etc.
     * @throws JsonException
     *         Base class for all service exceptions. Unknown exceptions will be thrown as an instance of this type.
     * @sample JsonClient.PutOperationWithChecksum
     * @see #putOperationWithChecksum(PutOperationWithChecksumRequest, RequestBody)
     * @see #putOperationWithChecksum(PutOperationWithChecksumRequest, ResponseTransformer)
     * @see <a href="https://docs.aws.amazon.com/goto/WebAPI/json-service-2010-05-08/PutOperationWithChecksum"
     *      target="_top">AWS API Documentation</a>
     */
    default PutOperationWithChecksumResponse putOperationWithChecksum(
        Consumer<PutOperationWithChecksumRequest.Builder> putOperationWithChecksumRequest, Path sourcePath,
        Path destinationPath) throws AwsServiceException, SdkClientException, JsonException {
        return putOperationWithChecksum(PutOperationWithChecksumRequest.builder().applyMutation(putOperationWithChecksumRequest)
                                                                       .build(), sourcePath, destinationPath);
    }

    /**
     * Some operation with a streaming input
     *
     * @param streamingInputOperationRequest
     * @param requestBody
     *        The content to send to the service. A {@link RequestBody} can be created using one of several factory
     *        methods for various sources of data. For example, to create a request body from a file you can do the
     *        following.
     *
     *        <pre>
     * {@code RequestBody.fromFile(new File("myfile.txt"))}
     * </pre>
     *
     *        See documentation in {@link RequestBody} for additional details and which sources of data are supported.
     *        The service documentation for the request content is as follows 'This be a stream'
     * @return Result of the StreamingInputOperation operation returned by the service.
     * @throws SdkException
     *         Base class for all exceptions that can be thrown by the SDK (both service and client). Can be used for
     *         catch all scenarios.
     * @throws SdkClientException
     *         If any client side error occurs such as an IO related failure, failure to get credentials, etc.
     * @throws JsonException
     *         Base class for all service exceptions. Unknown exceptions will be thrown as an instance of this type.
     * @sample JsonClient.StreamingInputOperation
     * @see <a href="https://docs.aws.amazon.com/goto/WebAPI/json-service-2010-05-08/StreamingInputOperation"
     *      target="_top">AWS API Documentation</a>
     */
    default StreamingInputOperationResponse streamingInputOperation(
        StreamingInputOperationRequest streamingInputOperationRequest, RequestBody requestBody) throws AwsServiceException,
                                                                                                       SdkClientException, JsonException {
        throw new UnsupportedOperationException();
    }

    /**
     * Some operation with a streaming input<br/>
     * <p>
     * This is a convenience which creates an instance of the {@link StreamingInputOperationRequest.Builder} avoiding
     * the need to create one manually via {@link StreamingInputOperationRequest#builder()}
     * </p>
     *
     * @param streamingInputOperationRequest
     *        A {@link Consumer} that will call methods on {@link StructureWithStreamingMember.Builder} to create a
     *        request.
     * @param requestBody
     *        The content to send to the service. A {@link RequestBody} can be created using one of several factory
     *        methods for various sources of data. For example, to create a request body from a file you can do the
     *        following.
     *
     *        <pre>
     * {@code RequestBody.fromFile(new File("myfile.txt"))}
     * </pre>
     *
     *        See documentation in {@link RequestBody} for additional details and which sources of data are supported.
     *        The service documentation for the request content is as follows 'This be a stream'
     * @return Result of the StreamingInputOperation operation returned by the service.
     * @throws SdkException
     *         Base class for all exceptions that can be thrown by the SDK (both service and client). Can be used for
     *         catch all scenarios.
     * @throws SdkClientException
     *         If any client side error occurs such as an IO related failure, failure to get credentials, etc.
     * @throws JsonException
     *         Base class for all service exceptions. Unknown exceptions will be thrown as an instance of this type.
     * @sample JsonClient.StreamingInputOperation
     * @see <a href="https://docs.aws.amazon.com/goto/WebAPI/json-service-2010-05-08/StreamingInputOperation"
     *      target="_top">AWS API Documentation</a>
     */
    default StreamingInputOperationResponse streamingInputOperation(
        Consumer<StreamingInputOperationRequest.Builder> streamingInputOperationRequest, RequestBody requestBody)
        throws AwsServiceException, SdkClientException, JsonException {
        return streamingInputOperation(StreamingInputOperationRequest.builder().applyMutation(streamingInputOperationRequest)
                                                                     .build(), requestBody);
    }

    /**
     * Some operation with a streaming input
     *
     * @param streamingInputOperationRequest
     * @param sourcePath
     *        {@link Path} to file containing data to send to the service. File will be read entirely and may be read
     *        multiple times in the event of a retry. If the file does not exist or the current user does not have
     *        access to read it then an exception will be thrown. The service documentation for the request content is
     *        as follows 'This be a stream'
     * @return Result of the StreamingInputOperation operation returned by the service.
     * @throws SdkException
     *         Base class for all exceptions that can be thrown by the SDK (both service and client). Can be used for
     *         catch all scenarios.
     * @throws SdkClientException
     *         If any client side error occurs such as an IO related failure, failure to get credentials, etc.
     * @throws JsonException
     *         Base class for all service exceptions. Unknown exceptions will be thrown as an instance of this type.
     * @sample JsonClient.StreamingInputOperation
     * @see #streamingInputOperation(StreamingInputOperationRequest, RequestBody)
     * @see <a href="https://docs.aws.amazon.com/goto/WebAPI/json-service-2010-05-08/StreamingInputOperation"
     *      target="_top">AWS API Documentation</a>
     */
    default StreamingInputOperationResponse streamingInputOperation(
        StreamingInputOperationRequest streamingInputOperationRequest, Path sourcePath) throws AwsServiceException,
                                                                                               SdkClientException, JsonException {
        return streamingInputOperation(streamingInputOperationRequest, RequestBody.fromFile(sourcePath));
    }

    /**
     * Some operation with a streaming input<br/>
     * <p>
     * This is a convenience which creates an instance of the {@link StreamingInputOperationRequest.Builder} avoiding
     * the need to create one manually via {@link StreamingInputOperationRequest#builder()}
     * </p>
     *
     * @param streamingInputOperationRequest
     *        A {@link Consumer} that will call methods on {@link StructureWithStreamingMember.Builder} to create a
     *        request.
     * @param sourcePath
     *        {@link Path} to file containing data to send to the service. File will be read entirely and may be read
     *        multiple times in the event of a retry. If the file does not exist or the current user does not have
     *        access to read it then an exception will be thrown. The service documentation for the request content is
     *        as follows 'This be a stream'
     * @return Result of the StreamingInputOperation operation returned by the service.
     * @throws SdkException
     *         Base class for all exceptions that can be thrown by the SDK (both service and client). Can be used for
     *         catch all scenarios.
     * @throws SdkClientException
     *         If any client side error occurs such as an IO related failure, failure to get credentials, etc.
     * @throws JsonException
     *         Base class for all service exceptions. Unknown exceptions will be thrown as an instance of this type.
     * @sample JsonClient.StreamingInputOperation
     * @see #streamingInputOperation(StreamingInputOperationRequest, RequestBody)
     * @see <a href="https://docs.aws.amazon.com/goto/WebAPI/json-service-2010-05-08/StreamingInputOperation"
     *      target="_top">AWS API Documentation</a>
     */
    default StreamingInputOperationResponse streamingInputOperation(
        Consumer<StreamingInputOperationRequest.Builder> streamingInputOperationRequest, Path sourcePath)
        throws AwsServiceException, SdkClientException, JsonException {
        return streamingInputOperation(StreamingInputOperationRequest.builder().applyMutation(streamingInputOperationRequest)
                                                                     .build(), sourcePath);
    }

    /**
     * Some operation with streaming input and streaming output
     *
     * @param streamingInputOutputOperationRequest
     * @param requestBody
     *        The content to send to the service. A {@link RequestBody} can be created using one of several factory
     *        methods for various sources of data. For example, to create a request body from a file you can do the
     *        following.
     *
     *        <pre>
     * {@code RequestBody.fromFile(new File("myfile.txt"))}
     * </pre>
     *
     *        See documentation in {@link RequestBody} for additional details and which sources of data are supported.
     *        The service documentation for the request content is as follows 'This be a stream'
     * @param responseTransformer
     *        Functional interface for processing the streamed response content. The unmarshalled
     *        StreamingInputOutputOperationResponse and an InputStream to the response content are provided as
     *        parameters to the callback. The callback may return a transformed type which will be the return value of
     *        this method. See {@link software.amazon.awssdk.core.sync.ResponseTransformer} for details on implementing
     *        this interface and for links to pre-canned implementations for common scenarios like downloading to a
     *        file. The service documentation for the response content is as follows 'This be a stream'.
     * @return The transformed result of the ResponseTransformer.
     * @throws SdkException
     *         Base class for all exceptions that can be thrown by the SDK (both service and client). Can be used for
     *         catch all scenarios.
     * @throws SdkClientException
     *         If any client side error occurs such as an IO related failure, failure to get credentials, etc.
     * @throws JsonException
     *         Base class for all service exceptions. Unknown exceptions will be thrown as an instance of this type.
     * @sample JsonClient.StreamingInputOutputOperation
     * @see <a href="https://docs.aws.amazon.com/goto/WebAPI/json-service-2010-05-08/StreamingInputOutputOperation"
     *      target="_top">AWS API Documentation</a>
     */
    default <ReturnT> ReturnT streamingInputOutputOperation(
        StreamingInputOutputOperationRequest streamingInputOutputOperationRequest, RequestBody requestBody,
        ResponseTransformer<StreamingInputOutputOperationResponse, ReturnT> responseTransformer) throws AwsServiceException,
                                                                                                        SdkClientException, JsonException {
        throw new UnsupportedOperationException();
    }

    /**
     * Some operation with streaming input and streaming output<br/>
     * <p>
     * This is a convenience which creates an instance of the {@link StreamingInputOutputOperationRequest.Builder}
     * avoiding the need to create one manually via {@link StreamingInputOutputOperationRequest#builder()}
     * </p>
     *
     * @param streamingInputOutputOperationRequest
     *        A {@link Consumer} that will call methods on {@link StructureWithStreamingMember.Builder} to create a
     *        request.
     * @param requestBody
     *        The content to send to the service. A {@link RequestBody} can be created using one of several factory
     *        methods for various sources of data. For example, to create a request body from a file you can do the
     *        following.
     *
     *        <pre>
     * {@code RequestBody.fromFile(new File("myfile.txt"))}
     * </pre>
     *
     *        See documentation in {@link RequestBody} for additional details and which sources of data are supported.
     *        The service documentation for the request content is as follows 'This be a stream'
     * @param responseTransformer
     *        Functional interface for processing the streamed response content. The unmarshalled
     *        StreamingInputOutputOperationResponse and an InputStream to the response content are provided as
     *        parameters to the callback. The callback may return a transformed type which will be the return value of
     *        this method. See {@link software.amazon.awssdk.core.sync.ResponseTransformer} for details on implementing
     *        this interface and for links to pre-canned implementations for common scenarios like downloading to a
     *        file. The service documentation for the response content is as follows 'This be a stream'.
     * @return The transformed result of the ResponseTransformer.
     * @throws SdkException
     *         Base class for all exceptions that can be thrown by the SDK (both service and client). Can be used for
     *         catch all scenarios.
     * @throws SdkClientException
     *         If any client side error occurs such as an IO related failure, failure to get credentials, etc.
     * @throws JsonException
     *         Base class for all service exceptions. Unknown exceptions will be thrown as an instance of this type.
     * @sample JsonClient.StreamingInputOutputOperation
     * @see <a href="https://docs.aws.amazon.com/goto/WebAPI/json-service-2010-05-08/StreamingInputOutputOperation"
     *      target="_top">AWS API Documentation</a>
     */
    default <ReturnT> ReturnT streamingInputOutputOperation(
        Consumer<StreamingInputOutputOperationRequest.Builder> streamingInputOutputOperationRequest, RequestBody requestBody,
        ResponseTransformer<StreamingInputOutputOperationResponse, ReturnT> responseTransformer) throws AwsServiceException,
                                                                                                        SdkClientException, JsonException {
        return streamingInputOutputOperation(
            StreamingInputOutputOperationRequest.builder().applyMutation(streamingInputOutputOperationRequest).build(),
            requestBody, responseTransformer);
    }

    /**
     * Some operation with streaming input and streaming output
     *
     * @param streamingInputOutputOperationRequest
     * @param sourcePath
     *        {@link Path} to file containing data to send to the service. File will be read entirely and may be read
     *        multiple times in the event of a retry. If the file does not exist or the current user does not have
     *        access to read it then an exception will be thrown. The service documentation for the request content is
     *        as follows 'This be a stream'
     * @param destinationPath
     *        {@link Path} to file that response contents will be written to. The file must not exist or this method
     *        will throw an exception. If the file is not writable by the current user then an exception will be thrown.
     *        The service documentation for the response content is as follows 'This be a stream'.
     * @return The transformed result of the ResponseTransformer.
     * @throws SdkException
     *         Base class for all exceptions that can be thrown by the SDK (both service and client). Can be used for
     *         catch all scenarios.
     * @throws SdkClientException
     *         If any client side error occurs such as an IO related failure, failure to get credentials, etc.
     * @throws JsonException
     *         Base class for all service exceptions. Unknown exceptions will be thrown as an instance of this type.
     * @sample JsonClient.StreamingInputOutputOperation
     * @see #streamingInputOutputOperation(StreamingInputOutputOperationRequest, RequestBody)
     * @see #streamingInputOutputOperation(StreamingInputOutputOperationRequest, ResponseTransformer)
     * @see <a href="https://docs.aws.amazon.com/goto/WebAPI/json-service-2010-05-08/StreamingInputOutputOperation"
     *      target="_top">AWS API Documentation</a>
     */
    default StreamingInputOutputOperationResponse streamingInputOutputOperation(
        StreamingInputOutputOperationRequest streamingInputOutputOperationRequest, Path sourcePath, Path destinationPath)
        throws AwsServiceException, SdkClientException, JsonException {
        return streamingInputOutputOperation(streamingInputOutputOperationRequest, RequestBody.fromFile(sourcePath),
                                             ResponseTransformer.toFile(destinationPath));
    }

    /**
     * Some operation with streaming input and streaming output<br/>
     * <p>
     * This is a convenience which creates an instance of the {@link StreamingInputOutputOperationRequest.Builder}
     * avoiding the need to create one manually via {@link StreamingInputOutputOperationRequest#builder()}
     * </p>
     *
     * @param streamingInputOutputOperationRequest
     *        A {@link Consumer} that will call methods on {@link StructureWithStreamingMember.Builder} to create a
     *        request.
     * @param sourcePath
     *        {@link Path} to file containing data to send to the service. File will be read entirely and may be read
     *        multiple times in the event of a retry. If the file does not exist or the current user does not have
     *        access to read it then an exception will be thrown. The service documentation for the request content is
     *        as follows 'This be a stream'
     * @param destinationPath
     *        {@link Path} to file that response contents will be written to. The file must not exist or this method
     *        will throw an exception. If the file is not writable by the current user then an exception will be thrown.
     *        The service documentation for the response content is as follows 'This be a stream'.
     * @return The transformed result of the ResponseTransformer.
     * @throws SdkException
     *         Base class for all exceptions that can be thrown by the SDK (both service and client). Can be used for
     *         catch all scenarios.
     * @throws SdkClientException
     *         If any client side error occurs such as an IO related failure, failure to get credentials, etc.
     * @throws JsonException
     *         Base class for all service exceptions. Unknown exceptions will be thrown as an instance of this type.
     * @sample JsonClient.StreamingInputOutputOperation
     * @see #streamingInputOutputOperation(StreamingInputOutputOperationRequest, RequestBody)
     * @see #streamingInputOutputOperation(StreamingInputOutputOperationRequest, ResponseTransformer)
     * @see <a href="https://docs.aws.amazon.com/goto/WebAPI/json-service-2010-05-08/StreamingInputOutputOperation"
     *      target="_top">AWS API Documentation</a>
     */
    default StreamingInputOutputOperationResponse streamingInputOutputOperation(
        Consumer<StreamingInputOutputOperationRequest.Builder> streamingInputOutputOperationRequest, Path sourcePath,
        Path destinationPath) throws AwsServiceException, SdkClientException, JsonException {
        return streamingInputOutputOperation(
            StreamingInputOutputOperationRequest.builder().applyMutation(streamingInputOutputOperationRequest).build(),
            sourcePath, destinationPath);
    }

    /**
     * Some operation with a streaming output
     *
     * @param streamingOutputOperationRequest
     * @param responseTransformer
     *        Functional interface for processing the streamed response content. The unmarshalled
     *        StreamingOutputOperationResponse and an InputStream to the response content are provided as parameters to
     *        the callback. The callback may return a transformed type which will be the return value of this method.
     *        See {@link software.amazon.awssdk.core.sync.ResponseTransformer} for details on implementing this
     *        interface and for links to pre-canned implementations for common scenarios like downloading to a file. The
     *        service documentation for the response content is as follows 'This be a stream'.
     * @return The transformed result of the ResponseTransformer.
     * @throws SdkException
     *         Base class for all exceptions that can be thrown by the SDK (both service and client). Can be used for
     *         catch all scenarios.
     * @throws SdkClientException
     *         If any client side error occurs such as an IO related failure, failure to get credentials, etc.
     * @throws JsonException
     *         Base class for all service exceptions. Unknown exceptions will be thrown as an instance of this type.
     * @sample JsonClient.StreamingOutputOperation
     * @see <a href="https://docs.aws.amazon.com/goto/WebAPI/json-service-2010-05-08/StreamingOutputOperation"
     *      target="_top">AWS API Documentation</a>
     */
    default <ReturnT> ReturnT streamingOutputOperation(StreamingOutputOperationRequest streamingOutputOperationRequest,
                                                       ResponseTransformer<StreamingOutputOperationResponse, ReturnT> responseTransformer) throws AwsServiceException,
                                                                                                                                                  SdkClientException, JsonException {
        throw new UnsupportedOperationException();
    }

    /**
     * Some operation with a streaming output<br/>
     * <p>
     * This is a convenience which creates an instance of the {@link StreamingOutputOperationRequest.Builder} avoiding
     * the need to create one manually via {@link StreamingOutputOperationRequest#builder()}
     * </p>
     *
     * @param streamingOutputOperationRequest
     *        A {@link Consumer} that will call methods on {@link StreamingOutputOperationRequest.Builder} to create a
     *        request.
     * @param responseTransformer
     *        Functional interface for processing the streamed response content. The unmarshalled
     *        StreamingOutputOperationResponse and an InputStream to the response content are provided as parameters to
     *        the callback. The callback may return a transformed type which will be the return value of this method.
     *        See {@link software.amazon.awssdk.core.sync.ResponseTransformer} for details on implementing this
     *        interface and for links to pre-canned implementations for common scenarios like downloading to a file. The
     *        service documentation for the response content is as follows 'This be a stream'.
     * @return The transformed result of the ResponseTransformer.
     * @throws SdkException
     *         Base class for all exceptions that can be thrown by the SDK (both service and client). Can be used for
     *         catch all scenarios.
     * @throws SdkClientException
     *         If any client side error occurs such as an IO related failure, failure to get credentials, etc.
     * @throws JsonException
     *         Base class for all service exceptions. Unknown exceptions will be thrown as an instance of this type.
     * @sample JsonClient.StreamingOutputOperation
     * @see <a href="https://docs.aws.amazon.com/goto/WebAPI/json-service-2010-05-08/StreamingOutputOperation"
     *      target="_top">AWS API Documentation</a>
     */
    default <ReturnT> ReturnT streamingOutputOperation(
        Consumer<StreamingOutputOperationRequest.Builder> streamingOutputOperationRequest,
        ResponseTransformer<StreamingOutputOperationResponse, ReturnT> responseTransformer) throws AwsServiceException,
                                                                                                   SdkClientException, JsonException {
        return streamingOutputOperation(StreamingOutputOperationRequest.builder().applyMutation(streamingOutputOperationRequest)
                                                                       .build(), responseTransformer);
    }

    /**
     * Some operation with a streaming output
     *
     * @param streamingOutputOperationRequest
     * @param destinationPath
     *        {@link Path} to file that response contents will be written to. The file must not exist or this method
     *        will throw an exception. If the file is not writable by the current user then an exception will be thrown.
     *        The service documentation for the response content is as follows 'This be a stream'.
     * @return The transformed result of the ResponseTransformer.
     * @throws SdkException
     *         Base class for all exceptions that can be thrown by the SDK (both service and client). Can be used for
     *         catch all scenarios.
     * @throws SdkClientException
     *         If any client side error occurs such as an IO related failure, failure to get credentials, etc.
     * @throws JsonException
     *         Base class for all service exceptions. Unknown exceptions will be thrown as an instance of this type.
     * @sample JsonClient.StreamingOutputOperation
     * @see #streamingOutputOperation(StreamingOutputOperationRequest, ResponseTransformer)
     * @see <a href="https://docs.aws.amazon.com/goto/WebAPI/json-service-2010-05-08/StreamingOutputOperation"
     *      target="_top">AWS API Documentation</a>
     */
    default StreamingOutputOperationResponse streamingOutputOperation(
        StreamingOutputOperationRequest streamingOutputOperationRequest, Path destinationPath) throws AwsServiceException,
                                                                                                      SdkClientException, JsonException {
        return streamingOutputOperation(streamingOutputOperationRequest, ResponseTransformer.toFile(destinationPath));
    }

    /**
     * Some operation with a streaming output<br/>
     * <p>
     * This is a convenience which creates an instance of the {@link StreamingOutputOperationRequest.Builder} avoiding
     * the need to create one manually via {@link StreamingOutputOperationRequest#builder()}
     * </p>
     *
     * @param streamingOutputOperationRequest
     *        A {@link Consumer} that will call methods on {@link StreamingOutputOperationRequest.Builder} to create a
     *        request.
     * @param destinationPath
     *        {@link Path} to file that response contents will be written to. The file must not exist or this method
     *        will throw an exception. If the file is not writable by the current user then an exception will be thrown.
     *        The service documentation for the response content is as follows 'This be a stream'.
     * @return The transformed result of the ResponseTransformer.
     * @throws SdkException
     *         Base class for all exceptions that can be thrown by the SDK (both service and client). Can be used for
     *         catch all scenarios.
     * @throws SdkClientException
     *         If any client side error occurs such as an IO related failure, failure to get credentials, etc.
     * @throws JsonException
     *         Base class for all service exceptions. Unknown exceptions will be thrown as an instance of this type.
     * @sample JsonClient.StreamingOutputOperation
     * @see #streamingOutputOperation(StreamingOutputOperationRequest, ResponseTransformer)
     * @see <a href="https://docs.aws.amazon.com/goto/WebAPI/json-service-2010-05-08/StreamingOutputOperation"
     *      target="_top">AWS API Documentation</a>
     */
    default StreamingOutputOperationResponse streamingOutputOperation(
        Consumer<StreamingOutputOperationRequest.Builder> streamingOutputOperationRequest, Path destinationPath)
        throws AwsServiceException, SdkClientException, JsonException {
        return streamingOutputOperation(StreamingOutputOperationRequest.builder().applyMutation(streamingOutputOperationRequest)
                                                                       .build(), destinationPath);
    }

    /**
     * Some operation with a streaming output
     *
     * @param streamingOutputOperationRequest
     * @return A {@link ResponseInputStream} containing data streamed from service. Note that this is an unmanaged
     *         reference to the underlying HTTP connection so great care must be taken to ensure all data if fully read
     *         from the input stream and that it is properly closed. Failure to do so may result in sub-optimal behavior
     *         and exhausting connections in the connection pool. The unmarshalled response object can be obtained via
     *         {@link ResponseInputStream#response()}. The service documentation for the response content is as follows
     *         'This be a stream'.
     * @throws SdkException
     *         Base class for all exceptions that can be thrown by the SDK (both service and client). Can be used for
     *         catch all scenarios.
     * @throws SdkClientException
     *         If any client side error occurs such as an IO related failure, failure to get credentials, etc.
     * @throws JsonException
     *         Base class for all service exceptions. Unknown exceptions will be thrown as an instance of this type.
     * @sample JsonClient.StreamingOutputOperation
     * @see #getObject(streamingOutputOperation, ResponseTransformer)
     * @see <a href="https://docs.aws.amazon.com/goto/WebAPI/json-service-2010-05-08/StreamingOutputOperation"
     *      target="_top">AWS API Documentation</a>
     */
    default ResponseInputStream<StreamingOutputOperationResponse> streamingOutputOperation(
        StreamingOutputOperationRequest streamingOutputOperationRequest) throws AwsServiceException, SdkClientException,
                                                                                JsonException {
        return streamingOutputOperation(streamingOutputOperationRequest, ResponseTransformer.toInputStream());
    }

    /**
     * Some operation with a streaming output<br/>
     * <p>
     * This is a convenience which creates an instance of the {@link StreamingOutputOperationRequest.Builder} avoiding
     * the need to create one manually via {@link StreamingOutputOperationRequest#builder()}
     * </p>
     *
     * @param streamingOutputOperationRequest
     *        A {@link Consumer} that will call methods on {@link StreamingOutputOperationRequest.Builder} to create a
     *        request.
     * @return A {@link ResponseInputStream} containing data streamed from service. Note that this is an unmanaged
     *         reference to the underlying HTTP connection so great care must be taken to ensure all data if fully read
     *         from the input stream and that it is properly closed. Failure to do so may result in sub-optimal behavior
     *         and exhausting connections in the connection pool. The unmarshalled response object can be obtained via
     *         {@link ResponseInputStream#response()}. The service documentation for the response content is as follows
     *         'This be a stream'.
     * @throws SdkException
     *         Base class for all exceptions that can be thrown by the SDK (both service and client). Can be used for
     *         catch all scenarios.
     * @throws SdkClientException
     *         If any client side error occurs such as an IO related failure, failure to get credentials, etc.
     * @throws JsonException
     *         Base class for all service exceptions. Unknown exceptions will be thrown as an instance of this type.
     * @sample JsonClient.StreamingOutputOperation
     * @see #getObject(streamingOutputOperation, ResponseTransformer)
     * @see <a href="https://docs.aws.amazon.com/goto/WebAPI/json-service-2010-05-08/StreamingOutputOperation"
     *      target="_top">AWS API Documentation</a>
     */
    default ResponseInputStream<StreamingOutputOperationResponse> streamingOutputOperation(
        Consumer<StreamingOutputOperationRequest.Builder> streamingOutputOperationRequest) throws AwsServiceException,
                                                                                                  SdkClientException, JsonException {
        return streamingOutputOperation(StreamingOutputOperationRequest.builder().applyMutation(streamingOutputOperationRequest)
                                                                       .build());
    }

    /**
     * Some operation with a streaming output
     *
     * @param streamingOutputOperationRequest
     * @return A {@link ResponseBytes} that loads the data streamed from the service into memory and exposes it in
     *         convenient in-memory representations like a byte buffer or string. The unmarshalled response object can
     *         be obtained via {@link ResponseBytes#response()}. The service documentation for the response content is
     *         as follows 'This be a stream'.
     * @throws SdkException
     *         Base class for all exceptions that can be thrown by the SDK (both service and client). Can be used for
     *         catch all scenarios.
     * @throws SdkClientException
     *         If any client side error occurs such as an IO related failure, failure to get credentials, etc.
     * @throws JsonException
     *         Base class for all service exceptions. Unknown exceptions will be thrown as an instance of this type.
     * @sample JsonClient.StreamingOutputOperation
     * @see #getObject(streamingOutputOperation, ResponseTransformer)
     * @see <a href="https://docs.aws.amazon.com/goto/WebAPI/json-service-2010-05-08/StreamingOutputOperation"
     *      target="_top">AWS API Documentation</a>
     */
    default ResponseBytes<StreamingOutputOperationResponse> streamingOutputOperationAsBytes(
        StreamingOutputOperationRequest streamingOutputOperationRequest) throws AwsServiceException, SdkClientException,
                                                                                JsonException {
        return streamingOutputOperation(streamingOutputOperationRequest, ResponseTransformer.toBytes());
    }

    /**
     * Some operation with a streaming output<br/>
     * <p>
     * This is a convenience which creates an instance of the {@link StreamingOutputOperationRequest.Builder} avoiding
     * the need to create one manually via {@link StreamingOutputOperationRequest#builder()}
     * </p>
     *
     * @param streamingOutputOperationRequest
     *        A {@link Consumer} that will call methods on {@link StreamingOutputOperationRequest.Builder} to create a
     *        request.
     * @return A {@link ResponseBytes} that loads the data streamed from the service into memory and exposes it in
     *         convenient in-memory representations like a byte buffer or string. The unmarshalled response object can
     *         be obtained via {@link ResponseBytes#response()}. The service documentation for the response content is
     *         as follows 'This be a stream'.
     * @throws SdkException
     *         Base class for all exceptions that can be thrown by the SDK (both service and client). Can be used for
     *         catch all scenarios.
     * @throws SdkClientException
     *         If any client side error occurs such as an IO related failure, failure to get credentials, etc.
     * @throws JsonException
     *         Base class for all service exceptions. Unknown exceptions will be thrown as an instance of this type.
     * @sample JsonClient.StreamingOutputOperation
     * @see #getObject(streamingOutputOperation, ResponseTransformer)
     * @see <a href="https://docs.aws.amazon.com/goto/WebAPI/json-service-2010-05-08/StreamingOutputOperation"
     *      target="_top">AWS API Documentation</a>
     */
    default ResponseBytes<StreamingOutputOperationResponse> streamingOutputOperationAsBytes(
        Consumer<StreamingOutputOperationRequest.Builder> streamingOutputOperationRequest) throws AwsServiceException,
                                                                                                  SdkClientException, JsonException {
        return streamingOutputOperationAsBytes(StreamingOutputOperationRequest.builder()
                                                                              .applyMutation(streamingOutputOperationRequest).build());
    }

    static ServiceMetadata serviceMetadata() {
        return ServiceMetadata.of(SERVICE_METADATA_ID);
    }

    /**
     * Creates an instance of {@link JsonUtilities} object with the configuration set on this client.
     */
    default JsonUtilities utilities() {
        throw new UnsupportedOperationException();
    }
}<|MERGE_RESOLUTION|>--- conflicted
+++ resolved
@@ -17,13 +17,8 @@
 import software.amazon.awssdk.services.json.model.APostOperationResponse;
 import software.amazon.awssdk.services.json.model.APostOperationWithOutputRequest;
 import software.amazon.awssdk.services.json.model.APostOperationWithOutputResponse;
-<<<<<<< HEAD
-import software.amazon.awssdk.services.json.model.BearerAuthOperationRequest;
-import software.amazon.awssdk.services.json.model.BearerAuthOperationResponse;
-=======
 import software.amazon.awssdk.services.json.model.GetOperationWithChecksumRequest;
 import software.amazon.awssdk.services.json.model.GetOperationWithChecksumResponse;
->>>>>>> 8049aab7
 import software.amazon.awssdk.services.json.model.GetWithoutRequiredMembersRequest;
 import software.amazon.awssdk.services.json.model.GetWithoutRequiredMembersResponse;
 import software.amazon.awssdk.services.json.model.InvalidInputException;
@@ -201,32 +196,17 @@
     }
 
     /**
-<<<<<<< HEAD
-     * Invokes the BearerAuthOperation operation.
-     *
-     * @param bearerAuthOperationRequest
-     * @return Result of the BearerAuthOperation operation returned by the service.
-=======
      * Invokes the GetOperationWithChecksum operation.
      *
      * @param getOperationWithChecksumRequest
      * @return Result of the GetOperationWithChecksum operation returned by the service.
->>>>>>> 8049aab7
-     * @throws SdkException
-     *         Base class for all exceptions that can be thrown by the SDK (both service and client). Can be used for
-     *         catch all scenarios.
-     * @throws SdkClientException
-     *         If any client side error occurs such as an IO related failure, failure to get credentials, etc.
-     * @throws JsonException
-     *         Base class for all service exceptions. Unknown exceptions will be thrown as an instance of this type.
-<<<<<<< HEAD
-     * @sample JsonClient.BearerAuthOperation
-     * @see <a href="https://docs.aws.amazon.com/goto/WebAPI/json-service-2010-05-08/BearerAuthOperation"
-     *      target="_top">AWS API Documentation</a>
-     */
-    default BearerAuthOperationResponse bearerAuthOperation(BearerAuthOperationRequest bearerAuthOperationRequest)
-        throws AwsServiceException, SdkClientException, JsonException {
-=======
+     * @throws SdkException
+     *         Base class for all exceptions that can be thrown by the SDK (both service and client). Can be used for
+     *         catch all scenarios.
+     * @throws SdkClientException
+     *         If any client side error occurs such as an IO related failure, failure to get credentials, etc.
+     * @throws JsonException
+     *         Base class for all service exceptions. Unknown exceptions will be thrown as an instance of this type.
      * @sample JsonClient.GetOperationWithChecksum
      * @see <a href="https://docs.aws.amazon.com/goto/WebAPI/json-service-2010-05-08/GetOperationWithChecksum"
      *      target="_top">AWS API Documentation</a>
@@ -234,23 +214,10 @@
     default GetOperationWithChecksumResponse getOperationWithChecksum(
         GetOperationWithChecksumRequest getOperationWithChecksumRequest) throws AwsServiceException, SdkClientException,
                                                                                 JsonException {
->>>>>>> 8049aab7
         throw new UnsupportedOperationException();
     }
 
     /**
-<<<<<<< HEAD
-     * Invokes the BearerAuthOperation operation.<br/>
-     * <p>
-     * This is a convenience which creates an instance of the {@link BearerAuthOperationRequest.Builder} avoiding the
-     * need to create one manually via {@link BearerAuthOperationRequest#builder()}
-     * </p>
-     *
-     * @param bearerAuthOperationRequest
-     *        A {@link Consumer} that will call methods on {@link BearerAuthOperationRequest.Builder} to create a
-     *        request.
-     * @return Result of the BearerAuthOperation operation returned by the service.
-=======
      * Invokes the GetOperationWithChecksum operation.<br/>
      * <p>
      * This is a convenience which creates an instance of the {@link GetOperationWithChecksumRequest.Builder} avoiding
@@ -260,24 +227,13 @@
      * @param getOperationWithChecksumRequest
      *        A {@link Consumer} that will call methods on {@link ChecksumStructure.Builder} to create a request.
      * @return Result of the GetOperationWithChecksum operation returned by the service.
->>>>>>> 8049aab7
-     * @throws SdkException
-     *         Base class for all exceptions that can be thrown by the SDK (both service and client). Can be used for
-     *         catch all scenarios.
-     * @throws SdkClientException
-     *         If any client side error occurs such as an IO related failure, failure to get credentials, etc.
-     * @throws JsonException
-     *         Base class for all service exceptions. Unknown exceptions will be thrown as an instance of this type.
-<<<<<<< HEAD
-     * @sample JsonClient.BearerAuthOperation
-     * @see <a href="https://docs.aws.amazon.com/goto/WebAPI/json-service-2010-05-08/BearerAuthOperation"
-     *      target="_top">AWS API Documentation</a>
-     */
-    default BearerAuthOperationResponse bearerAuthOperation(
-        Consumer<BearerAuthOperationRequest.Builder> bearerAuthOperationRequest) throws AwsServiceException,
-                                                                                        SdkClientException, JsonException {
-        return bearerAuthOperation(BearerAuthOperationRequest.builder().applyMutation(bearerAuthOperationRequest).build());
-=======
+     * @throws SdkException
+     *         Base class for all exceptions that can be thrown by the SDK (both service and client). Can be used for
+     *         catch all scenarios.
+     * @throws SdkClientException
+     *         If any client side error occurs such as an IO related failure, failure to get credentials, etc.
+     * @throws JsonException
+     *         Base class for all service exceptions. Unknown exceptions will be thrown as an instance of this type.
      * @sample JsonClient.GetOperationWithChecksum
      * @see <a href="https://docs.aws.amazon.com/goto/WebAPI/json-service-2010-05-08/GetOperationWithChecksum"
      *      target="_top">AWS API Documentation</a>
@@ -287,7 +243,6 @@
                                                                                                   SdkClientException, JsonException {
         return getOperationWithChecksum(GetOperationWithChecksumRequest.builder().applyMutation(getOperationWithChecksumRequest)
                                                                        .build());
->>>>>>> 8049aab7
     }
 
     /**
