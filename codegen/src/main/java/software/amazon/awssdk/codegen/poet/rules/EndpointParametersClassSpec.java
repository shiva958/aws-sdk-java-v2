--- conflicted
+++ resolved
@@ -18,12 +18,8 @@
 import com.squareup.javapoet.ClassName;
 import com.squareup.javapoet.CodeBlock;
 import com.squareup.javapoet.MethodSpec;
-<<<<<<< HEAD
-=======
-import com.squareup.javapoet.ParameterSpec;
 import com.squareup.javapoet.ParameterizedTypeName;
 import com.squareup.javapoet.TypeName;
->>>>>>> 4ea3cc28
 import com.squareup.javapoet.TypeSpec;
 import java.util.Map;
 import javax.lang.model.element.Modifier;
@@ -32,12 +28,8 @@
 import software.amazon.awssdk.codegen.model.rules.endpoints.ParameterModel;
 import software.amazon.awssdk.codegen.poet.ClassSpec;
 import software.amazon.awssdk.codegen.poet.PoetUtils;
-<<<<<<< HEAD
-=======
-import software.amazon.awssdk.regions.Region;
 import software.amazon.awssdk.utils.builder.CopyableBuilder;
 import software.amazon.awssdk.utils.builder.ToCopyableBuilder;
->>>>>>> 4ea3cc28
 
 public class EndpointParametersClassSpec implements ClassSpec {
     private final IntermediateModel intermediateModel;
@@ -163,46 +155,6 @@
     private String variableName(String name) {
         return intermediateModel.getNamingStrategy().getVariableName(name);
     }
-<<<<<<< HEAD
-=======
-
-    private CodeBlock defaultValueCode(ParameterModel parameterModel) {
-        CodeBlock.Builder b = CodeBlock.builder();
-
-        TreeNode defaultValue = parameterModel.getDefault();
-
-        if (defaultValue == null) {
-            return b.build();
-        }
-
-        switch (defaultValue.asToken()) {
-            case VALUE_STRING:
-                String stringValue = ((JrsString) defaultValue).getValue();
-                if (parameterModel.getBuiltInEnum() == BuiltInParameter.AWS_REGION) {
-                    b.add("$T.of($S)", Region.class, stringValue);
-                } else {
-                    b.add("$S", stringValue);
-                }
-                break;
-            case VALUE_TRUE:
-            case VALUE_FALSE:
-                b.add("$L", ((JrsBoolean) defaultValue).booleanValue());
-                break;
-            default:
-                throw new RuntimeException("Don't know how to set default value for parameter of type "
-                                           + defaultValue.asToken());
-        }
-        return b.build();
-    }
-
-    private MethodSpec.Builder paramMethodBuilder(String name, ParameterModel model) {
-        MethodSpec.Builder b = MethodSpec.methodBuilder(endpointRulesSpecUtils.paramMethodName(name));
-        b.addModifiers(Modifier.PUBLIC);
-        if (model.getDeprecated() != null) {
-            b.addAnnotation(Deprecated.class);
-        }
-        return b;
-    }
 
     private MethodSpec.Builder toBuilderConstructor() {
         MethodSpec.Builder constructorBuilder = MethodSpec.constructorBuilder();
@@ -224,5 +176,4 @@
         return ParameterizedTypeName.get(ClassName.get(CopyableBuilder.class),
                                          builderInterfaceName(), className());
     }
->>>>>>> 4ea3cc28
 }