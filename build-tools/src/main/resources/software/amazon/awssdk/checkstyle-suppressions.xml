--- conflicted
+++ resolved
@@ -27,11 +27,6 @@
     <suppress checks=".*"
               files=".(flow)[\\/].+\.java$"/>
 
-<<<<<<< HEAD
-
-
-=======
->>>>>>> 968eeab7
     <!-- ignore missing annotation checks under test/codegen directory -->
     <suppress checks="MissingSdkAnnotationCheck"
               files=".(codegen|test)[\\/].+\.java$"/>
