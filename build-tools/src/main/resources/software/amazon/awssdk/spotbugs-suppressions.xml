--- conflicted
+++ resolved
@@ -190,10 +190,11 @@
     </Match>
 
     <Match>
-<<<<<<< HEAD
         <Class name="software.amazon.awssdk.core.internal.waiters.ResponseOrException"/>
         <Bug pattern="NM_CLASS_NOT_EXCEPTION"/>
-=======
+    </Match>
+
+    <Match>
         <Package name="~software.amazon.awssdk.http.*"/>
         <Bug pattern="URF_UNREAD_FIELD, RV_RETURN_VALUE_IGNORED"/>
     </Match>
@@ -209,6 +210,5 @@
         <Class name="software.amazon.awssdk.http.crt.AwsCrtAsyncHttpClient" />
         <Method name="execute"/>
         <Bug pattern="RCN_REDUNDANT_NULLCHECK_OF_NONNULL_VALUE"/>
->>>>>>> c7b000b8
     </Match>
 </FindBugsFilter>