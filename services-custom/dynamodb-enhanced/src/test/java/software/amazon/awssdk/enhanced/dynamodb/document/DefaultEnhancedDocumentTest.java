/*
 * Copyright Amazon.com, Inc. or its affiliates. All Rights Reserved.
 *
 * Licensed under the Apache License, Version 2.0 (the "License").
 * You may not use this file except in compliance with the License.
 * A copy of the License is located at
 *
 *  http://aws.amazon.com/apache2.0
 *
 * or in the "license" file accompanying this file. This file is distributed
 * on an "AS IS" BASIS, WITHOUT WARRANTIES OR CONDITIONS OF ANY KIND, either
 * express or implied. See the License for the specific language governing
 * permissions and limitations under the License.
 */

package software.amazon.awssdk.enhanced.dynamodb.document;

import static org.assertj.core.api.Assertions.assertThat;
import static software.amazon.awssdk.enhanced.dynamodb.document.DocumentAttributeValueValidator.validateSpecificGetter;

import java.math.BigDecimal;
import java.time.LocalDate;
import java.util.ArrayList;
import java.util.Arrays;
import java.util.HashMap;
import java.util.HashSet;
import java.util.LinkedHashMap;
import java.util.LinkedHashSet;
import java.util.Map;
import java.util.Set;
import java.util.UUID;
import java.util.concurrent.atomic.AtomicInteger;
import java.util.stream.Collectors;
import java.util.stream.Stream;
import org.junit.jupiter.api.Test;
import org.junit.jupiter.params.ParameterizedTest;
import org.junit.jupiter.params.provider.Arguments;
import org.junit.jupiter.params.provider.MethodSource;
import software.amazon.awssdk.core.SdkBytes;
import software.amazon.awssdk.core.SdkNumber;
import software.amazon.awssdk.enhanced.dynamodb.AttributeConverterProvider;
import software.amazon.awssdk.enhanced.dynamodb.DefaultAttributeConverterProvider;
import software.amazon.awssdk.enhanced.dynamodb.EnhancedType;
import software.amazon.awssdk.enhanced.dynamodb.internal.document.DefaultEnhancedDocument;
import software.amazon.awssdk.services.dynamodb.model.AttributeValue;
import software.amazon.awssdk.utils.Pair;

public class DefaultEnhancedDocumentTest {

    public static final String SIMPLE_NUMBER_KEY = "numberKey";
    public static final String BIG_DECIMAL_NUMBER_KEY = "bigDecimalNumberKey";
    public static final String BOOL_KEY = "boolKey";
    public static final String NULL_KEY = "nullKey";
    public static final String NUMBER_SET_KEY = "numberSet";
    public static final String SDK_BYTES_SET_KEY = "sdkBytesSet";
    public static final String STRING_SET_KEY = "stringSet";
    public static final String[] STRINGS_ARRAY = {"a", "b", "c"};
    public static final SdkBytes[] SDK_BYTES_ARRAY = {SdkBytes.fromUtf8String("a"), SdkBytes.fromUtf8String("b"),
                                                      SdkBytes.fromUtf8String("c")};
    public static final String[] NUMBER_STRING_ARRAY = {"1", "2", "3"};
    public static final AttributeValue NUMBER_STRING_ARRAY_ATTRIBUTES_LISTS =
        AttributeValue.fromL(Arrays.asList(AttributeValue.fromN(NUMBER_STRING_ARRAY[0]),
                                           AttributeValue.fromN(NUMBER_STRING_ARRAY[1]),
                                           AttributeValue.fromN(NUMBER_STRING_ARRAY[2])));

    public static final AttributeValue STRING_ARRAY_ATTRIBUTES_LISTS =
        AttributeValue.fromL(Arrays.asList(AttributeValue.fromS(STRINGS_ARRAY[0]),
                                           AttributeValue.fromS(STRINGS_ARRAY[1]),
                                           AttributeValue.fromS(STRINGS_ARRAY[2])));
    public static final AttributeStringValueMap ARRAY_MAP_ATTRIBUTE_VALUE = new AttributeStringValueMap()
        .withKeyValue(SIMPLE_NUMBER_KEY, AttributeValue.fromN("1"))
        .withKeyValue("numberList",
                      NUMBER_STRING_ARRAY_ATTRIBUTES_LISTS)
        .withKeyValue("mapKey", AttributeValue.fromM(
            mapFromKeyValuePairs(Pair.of(EnhancedType.listOf(String.class), Arrays.asList(STRINGS_ARRAY)),
                                 Pair.of(EnhancedType.of(Integer.class), 1))));
    static final String SIMPLE_STRING = "stringValue";
    static final String SIMPLE_STRING_KEY = "stringKey";
    static final String SIMPLE_INT_NUMBER = "10";
    public static final String ARRAY_AND_MAP_IN_JSON = "{\"numberKey\": 1,"
                                                       + "\"numberList\": " + "[1, 2, 3],"
                                                       + "\"mapKey\": "
                                                       + "{\"1\": [\"a\", \"b\", \"c\"],"
                                                       + "\"2\": 1}"
                                                       + "}";

    private static Stream<Arguments> attributeValueMapsCorrespondingDocuments() {


        DefaultEnhancedDocument simpleKeyValueDoc = (DefaultEnhancedDocument)documentBuilder().putObject(SIMPLE_STRING_KEY,
                                                                                                         SIMPLE_STRING)
                                                  .build();

        return Stream.of(

            //1. Null value // {"nullKey": null}
            Arguments.of(map()
                             .withKeyValue("nullKey", AttributeValue.fromNul(true)),
                         documentBuilder()
                             .putNull("nullKey")
                             .build(),
                         "{" + "\"nullKey\": null" + "}"
            ),

            //2. Simple String
            Arguments.of(map()
                             .withKeyValue(SIMPLE_STRING_KEY, AttributeValue.fromS(SIMPLE_STRING)),
                         simpleKeyValueDoc,
                         "{" + "\"stringKey\": \"stringValue\"" + "}"
            ),

            // 3. Different Number Types
            Arguments.of(map()
                             .withKeyValue(SIMPLE_NUMBER_KEY, AttributeValue.fromN(SIMPLE_INT_NUMBER))
                             .withKeyValue(BIG_DECIMAL_NUMBER_KEY, AttributeValue.fromN(new BigDecimal(10).toString()))
                , documentBuilder()
                             .putObject(SIMPLE_NUMBER_KEY, Integer.valueOf(SIMPLE_INT_NUMBER))
                             .putObject(BIG_DECIMAL_NUMBER_KEY, new BigDecimal(10))
                             .build(),
                         "{" + "\"numberKey\": 10," + "\"bigDecimalNumberKey\": 10" + "}"

            ),
            // 4. String and Number combination
            Arguments.of(map()
                             .withKeyValue(SIMPLE_STRING_KEY, AttributeValue.fromS(SIMPLE_STRING))
                             .withKeyValue(SIMPLE_NUMBER_KEY, AttributeValue.fromN(SIMPLE_INT_NUMBER))
                , documentBuilder()
                             .putObject(SIMPLE_STRING_KEY, SIMPLE_STRING)
                             .putObject(SIMPLE_NUMBER_KEY, 10)
                             .build(),
                         "{\"stringKey\": \"stringValue\",\"numberKey\": 10}"
            ),

            // 5. String,Number, Bool, Null together
            Arguments.of(map()
                             .withKeyValue(SIMPLE_STRING_KEY, AttributeValue.fromS(SIMPLE_STRING))
                             .withKeyValue(SIMPLE_NUMBER_KEY, AttributeValue.fromN(SIMPLE_INT_NUMBER))
                             .withKeyValue(BOOL_KEY, AttributeValue.fromBool(true))
                             .withKeyValue(NULL_KEY, AttributeValue.fromNul(true))
                , documentBuilder()
                             .putObject(SIMPLE_STRING_KEY, SIMPLE_STRING)
                             .putObject(SIMPLE_NUMBER_KEY, 10)
                             .putObject(BOOL_KEY, true)
                             .putObject(NULL_KEY, null)
                             .build()
                , "{\"stringKey\": \"stringValue\",\"numberKey\": 10,\"boolKey\": true,\"nullKey\": null}"
            ),

            //6. Nested Array with a map
            Arguments.of(
                map()
                    .withKeyValue("numberStringSet", AttributeValue.fromL(Arrays.asList(
                        AttributeValue.fromS("One"),
                        AttributeValue.fromN("1"),
                        AttributeValue.fromNul(true),
                        AttributeValue.fromSs(new ArrayList<>()),
                        AttributeValue.fromBs(
                            Arrays.asList(SdkBytes.fromUtf8String("a"), SdkBytes.fromUtf8String("b"))),
                        AttributeValue.fromM(mapFromSimpleKeyAttributeValue(Pair.of(SIMPLE_NUMBER_KEY,
                                                                                    AttributeValue.fromS(SIMPLE_STRING))))
                    )))
                , documentBuilder()
                    .putObjectList("numberStringSet",
                                   Arrays.asList("One",
                                           1,
                                           null,
                                           new HashSet<String>(),
                                           getSdkBytesSet(SdkBytes.fromUtf8String("a"), SdkBytes.fromUtf8String("b")),
                                           mapFromSimpleKeyValue(Pair.of(SIMPLE_NUMBER_KEY, SIMPLE_STRING))
                             ))
                    .build()
                , "{\"numberStringSet\": [\"One\", 1, null, [], [\"a\", \"b\"], {\"numberKey\": \"stringValue\"}]}"),

            // 7. Different kinds of Sets together
            Arguments.of(map()
                             .withKeyValue(SIMPLE_STRING_KEY, AttributeValue.fromS(SIMPLE_STRING))
                             .withKeyValue(NUMBER_SET_KEY, AttributeValue.fromNs(Arrays.asList(NUMBER_STRING_ARRAY)))
                             .withKeyValue(SDK_BYTES_SET_KEY, AttributeValue.fromBs(Arrays.asList(SDK_BYTES_ARRAY)))
                             .withKeyValue(STRING_SET_KEY, AttributeValue.fromSs(Arrays.asList(STRINGS_ARRAY))),
                         documentBuilder()
                             .putObject(SIMPLE_STRING_KEY, SIMPLE_STRING)
                             .putNumberSet(NUMBER_SET_KEY, getNumberSet(1, 2, 3))
                             .putBytesSet(SDK_BYTES_SET_KEY, getSdkBytesSet(SDK_BYTES_ARRAY[0],
                                                                            SDK_BYTES_ARRAY[1],
                                                                            SDK_BYTES_ARRAY[2]))
                             .putStringSet(STRING_SET_KEY, getStringSet(STRINGS_ARRAY))
                             .build(),
                         "{\"stringKey\": \"stringValue\",\"numberSet\": [1, 2, 3],\"sdkBytesSet\": [\"a\", \"b\", \"c\"],"
                         + "\"stringSet\": [\"a\", \"b\", \"c\"]}"),

            //  8. List , Map and Simple Type together
            Arguments.of(map()
                             .withKeyValue(SIMPLE_NUMBER_KEY, AttributeValue.fromN("1"))
                             .withKeyValue("numberList",
                                           NUMBER_STRING_ARRAY_ATTRIBUTES_LISTS)
                             .withKeyValue("sdkByteKey", AttributeValue.fromB(SdkBytes.fromUtf8String("a")))
                             .withKeyValue("mapKey", AttributeValue.fromM(
                                 mapFromKeyValuePairs(Pair.of(EnhancedType.listOf(String.class), Arrays.asList(STRINGS_ARRAY)),
                                                      Pair.of(EnhancedType.of(Integer.class), 1)

                                 ))),
                         documentBuilder()
                             .putObject(SIMPLE_NUMBER_KEY, 1)
                             .putObjectList("numberList", Arrays.asList(1, 2, 3))
                             .putBytes("sdkByteKey", SdkBytes.fromUtf8String("a"))
                             .putMap("mapKey", mapFromSimpleKeyValue(
                                 Pair.of("1", Arrays.asList(STRINGS_ARRAY)),
                                 Pair.of("2", 1)
                             ))
                             .build(),
                         "{\"numberKey\": 1,\"numberList\": [1, 2, 3],\"sdkByteKey\": \"a\",\"mapKey\": {\"1\": [\"a\", \"b\", "
                         + "\"c\"],\"2\": 1}}"),

            //9 .Construction of document from Json
            Arguments.of(ARRAY_MAP_ATTRIBUTE_VALUE
                , documentBuilder()
                             .json(ARRAY_AND_MAP_IN_JSON)
                             .build()
                , "{\"numberKey\": 1,\"numberList\": [1, 2, 3],\"mapKey\": {\"1\": [\"a\", \"b\", \"c\"],\"2\": 1}}"),


            //10 .Construction of document from EnhancedDocument
            Arguments.of(map()
                             .withKeyValue("level1_k1", AttributeValue.fromM(
                                 mapFromSimpleKeyAttributeValue(Pair.of(SIMPLE_STRING_KEY, AttributeValue.fromS(SIMPLE_STRING)))))
                             .withKeyValue("level1_k2", AttributeValue.fromM(

                                 mapFromSimpleKeyAttributeValue(Pair.of(SIMPLE_STRING_KEY, AttributeValue.fromS(SIMPLE_STRING)),
                                                                Pair.of("level2_k1", AttributeValue.fromM(
                                                                    mapFromSimpleKeyAttributeValue(
                                                                        Pair.of(SIMPLE_STRING_KEY, AttributeValue.fromS(SIMPLE_STRING)))))))),
                         documentBuilder()
                             .putEnhancedDocument("level1_k1", simpleKeyValueDoc)
                             .putEnhancedDocument("level1_k2" ,
                                                  simpleKeyValueDoc.toBuilder()
                                                                          .putEnhancedDocument("level2_k1",
                                                                                               simpleKeyValueDoc)
                                                                          .build())
                             .build() ,
                         "{\"level1_k1\": {\"stringKey\": \"stringValue\"},\"level1_k2\": {\"stringKey\": \"stringValue\","
                         + "\"level2_k1\": {\"stringKey\": \"stringValue\"}}}"));
    }

    private static Map<String, Object> mapFromSimpleKeyValue(Pair<String, Object>... pairs) {
        return Stream.of(pairs).collect(Collectors.toMap(Pair::left, Pair::right, (a, b) -> b));
    }

    private static Map<String, AttributeValue> mapFromSimpleKeyAttributeValue(Pair<String, AttributeValue>... pairs) {
        return Stream.of(pairs).collect(Collectors.toMap(Pair::left, Pair::right, (a, b) -> b));
    }

    private static Map<String, AttributeValue> mapFromKeyValuePairs(Pair<EnhancedType, Object>... pairs) {
        Map<String, AttributeValue> result = new HashMap<>();
        DefaultAttributeConverterProvider provider = DefaultAttributeConverterProvider.create();
        AtomicInteger index = new AtomicInteger(0);
        Stream.of(pairs).forEach(pair ->
                                 {
                                     index.incrementAndGet();
                                     result.put(index.toString(), provider.converterFor(pair.left()).transformFrom(pair.right()));
                                 });
        return result;
    }

    private static Set<Number> getNumberSet(Number... numbers) {
        return Stream.of(numbers).map(number -> SdkNumber.fromString(number.toString())).collect(Collectors.toCollection(LinkedHashSet::new));
    }

    private static Set<SdkBytes> getSdkBytesSet(SdkBytes... sdkBytes) {
        return Stream.of(sdkBytes).collect(Collectors.toCollection(LinkedHashSet::new));
    }

    private static Set<String> getStringSet(String... strings) {
        return Stream.of(strings).collect(Collectors.toCollection(LinkedHashSet::new));
    }

    private static DefaultEnhancedDocument.DefaultBuilder documentBuilder() {
        DefaultEnhancedDocument.DefaultBuilder defaultBuilder = DefaultEnhancedDocument.builder();
        defaultBuilder.addAttributeConverterProvider(AttributeConverterProvider.defaultProvider());
        return defaultBuilder;
    }

    public static AttributeStringValueMap map() {
        return new AttributeStringValueMap();
    }

    public static void validateAttributeValueMapAndDocument(AttributeStringValueMap attributeStringValueMap,
                                                             DefaultEnhancedDocument enhancedDocument) {
        // assert for keys in Document
        assertThat(attributeStringValueMap.getAttributeValueMap().keySet()).isEqualTo(enhancedDocument.toMap().keySet());

        attributeStringValueMap
            .getAttributeValueMap()
            .entrySet().forEach(
                entry -> {
                    assertThat(validateSpecificGetter(entry.getValue(), enhancedDocument, entry.getKey())).isTrue();
                }
            );
    }

    @ParameterizedTest
    @MethodSource("attributeValueMapsCorrespondingDocuments")
    void validate_BuilderMethodsOfDefaultDocument(AttributeStringValueMap expectedMap,
                                                  DefaultEnhancedDocument enhancedDocument,
                                                  String expectedJson) {
        /**
         * The builder method internally creates a AttributeValueMap which is saved to the ddb, if this matches then
         * the document is as expected
         */
        assertThat(enhancedDocument.toAttributeValueMap()).isEqualTo(expectedMap.getAttributeValueMap());
    }

    @ParameterizedTest
    @MethodSource("attributeValueMapsCorrespondingDocuments")
    void validate_GetterMethodsOfDefaultDocument(AttributeStringValueMap expectedMap,
                                                 DefaultEnhancedDocument enhancedDocument,
                                                 String expectedJson) {
        DefaultEnhancedDocument defaultEnhancedDocument = (DefaultEnhancedDocument) DefaultEnhancedDocument
            .builder()
            .attributeValueMap(expectedMap.getAttributeValueMap())
            .addAttributeConverterProvider(DefaultAttributeConverterProvider.create())
            .build();

       validateAttributeValueMapAndDocument(expectedMap, defaultEnhancedDocument);
        assertThat(defaultEnhancedDocument.toJson()).isEqualTo(expectedJson);
    }

    @Test
    void copyCreatedFromToBuilder(){
        DefaultEnhancedDocument originalDoc = (DefaultEnhancedDocument) documentBuilder()
            .putObject(SIMPLE_STRING_KEY, SIMPLE_STRING)
            .build();
        DefaultEnhancedDocument copiedDoc = (DefaultEnhancedDocument)  originalDoc.toBuilder().build();
        DefaultEnhancedDocument copyAndAlter =
            (DefaultEnhancedDocument)  originalDoc.toBuilder().putString("keyOne", "valueOne").build();
        assertThat(originalDoc.toAttributeValueMap()).isEqualTo(copiedDoc.toAttributeValueMap());
        assertThat(originalDoc.toMap().keySet().size()).isEqualTo(1);
        assertThat(copyAndAlter.toMap().keySet().size()).isEqualTo(2);
        assertThat(copyAndAlter.getString(SIMPLE_STRING_KEY)).isEqualTo(SIMPLE_STRING);
        assertThat(copyAndAlter.getString("keyOne")).isEqualTo("valueOne");
        assertThat(originalDoc).isEqualTo(copiedDoc);
    }

    @Test
    void nullDocumentGet(){

        DefaultEnhancedDocument nullDocument = (DefaultEnhancedDocument) documentBuilder()
            .putNull("nullDocument")
            .putString("nonNull", "stringValue")
            .build();
        assertThat(nullDocument.isNull("nullDocument")).isTrue();
        assertThat(nullDocument.isNull("nonNull")).isFalse();
        assertThat(nullDocument.toAttributeValueMap().get("nullDocument")).isEqualTo(AttributeValue.fromNul(true));

        DefaultEnhancedDocument document = (DefaultEnhancedDocument) DefaultEnhancedDocument
            .builder().attributeValueMap(
                mapFromSimpleKeyAttributeValue(Pair.of("nullAttribute", AttributeValue.fromNul(true))))
            .addAttributeConverterProvider(DefaultAttributeConverterProvider.create())
            .build();

        assertThat(document.isNull("nullAttribute")).isTrue();
    }

    @Test
    void multipleGetterForDocument(){

        DefaultEnhancedDocument document = (DefaultEnhancedDocument) documentBuilder()
            .putObject("nullKey", null)
            .putObject(SIMPLE_NUMBER_KEY, 1)
            .putObject(SIMPLE_STRING_KEY, SIMPLE_STRING)
            .putObjectList("numberList", Arrays.asList(1, 2, 3))
            .putObject("simpleDate", LocalDate.MIN)
            .putStringSet("stringSet", Stream.of("one", "two").collect(Collectors.toSet()))
            .putBytes("sdkByteKey", SdkBytes.fromUtf8String("a"))
            .putBytesSet("sdkByteSet",
                         Stream.of(SdkBytes.fromUtf8String("a"), SdkBytes.fromUtf8String("b")).collect(Collectors.toSet()))
            .putNumberSet("numberSetSet", Stream.of(1, 2).collect(Collectors.toSet()))
            .putObjectList("numberList", Arrays.asList(1, 2, 3))
            .putMap("simpleMap", mapFromSimpleKeyValue(Pair.of("78b3522c-2ab3-4162-8c5d-f093fa76e68c", 3), Pair.of("4ae1f694-52ce-4cf6-8211-232ccf780da8", 9)))
            .putMap("mapKey", mapFromSimpleKeyValue(Pair.of("1", Arrays.asList(STRINGS_ARRAY)), Pair.of("2", 1)))
            .putEnhancedDocument("nestedDoc", documentBuilder().putStringSet("innerKey" ,
                                                                             getStringSet(STRINGS_ARRAY)).build())
            .build();

        assertThat(document.getString(SIMPLE_STRING_KEY)).isEqualTo(SIMPLE_STRING);
        assertThat(document.getNumber(SIMPLE_NUMBER_KEY).intValue()).isEqualTo(1);

        assertThat(document.getList("numberList", EnhancedType.of(BigDecimal.class))).isEqualTo(Arrays.asList(BigDecimal.valueOf(1), BigDecimal.valueOf(2), BigDecimal.valueOf(3)));
        assertThat(document.getList("numberList")).isEqualTo(Arrays.asList(SdkNumber.fromInteger(1),
                                                                           SdkNumber.fromInteger(2),
                                                                           SdkNumber.fromInteger(3)));

        assertThat(document.get("simpleDate", EnhancedType.of(LocalDate.class))).isEqualTo(LocalDate.MIN);
        assertThat(document.getStringSet("stringSet")).isEqualTo(Stream.of("one", "two").collect(Collectors.toSet()));
        assertThat(document.getBytes("sdkByteKey")).isEqualTo(SdkBytes.fromUtf8String("a"));
        assertThat(document.getBytesSet("sdkByteSet")).isEqualTo(Stream.of(SdkBytes.fromUtf8String("a"), SdkBytes.fromUtf8String("b")).collect(Collectors.toSet()));
        assertThat(document.getNumberSet("numberSetSet")).isEqualTo(Stream.of(SdkNumber.fromInteger(1),
                                                                              SdkNumber.fromInteger(2)).collect(Collectors.toSet()));
        assertThat(document.getList("numberList").containsAll(Arrays.asList(SdkNumber.fromInteger(1),
                                                                            SdkNumber.fromInteger(2),
                                                                            SdkNumber.fromInteger(3)))).isTrue();


        Map<String , BigDecimal> bigDecimalMap = new LinkedHashMap<>();
<<<<<<< HEAD
        bigDecimalMap.put("k1", BigDecimal.valueOf(3));
        bigDecimalMap.put("k2", BigDecimal.valueOf(9));
        assertThat(document.getMapOfType("simpleMap", EnhancedType.of(BigDecimal.class))).isEqualTo(bigDecimalMap);
        assertThat(document.getMapAsDocument("nestedDoc").getStringSet("innerKey")).isEqualTo(getStringSet(STRINGS_ARRAY));
        assertThat(document.getTypeOf("nullKey")).isNull();
=======
        bigDecimalMap.put("78b3522c-2ab3-4162-8c5d-f093fa76e68c", BigDecimal.valueOf(3));
        bigDecimalMap.put("4ae1f694-52ce-4cf6-8211-232ccf780da8", BigDecimal.valueOf(9));

        Map<UUID , BigDecimal> uuiDbigDecimalMap = new LinkedHashMap<>();
        uuiDbigDecimalMap.put(UUID.fromString("78b3522c-2ab3-4162-8c5d-f093fa76e68c"), BigDecimal.valueOf(3));
        uuiDbigDecimalMap.put(UUID.fromString("4ae1f694-52ce-4cf6-8211-232ccf780da8"), BigDecimal.valueOf(9));
        assertThat(document.getMapType("simpleMap", EnhancedType.of(String.class), EnhancedType.of(BigDecimal.class))).isEqualTo(bigDecimalMap);
        assertThat(document.getMapType("simpleMap", EnhancedType.of(UUID.class), EnhancedType.of(BigDecimal.class))).isEqualTo(uuiDbigDecimalMap);
        assertThat(document.getEnhancedDocument("nestedDoc").getStringSet("innerKey")).isEqualTo(getStringSet(STRINGS_ARRAY));
    }

    @Test
    void temp(){
        System.out.println(UUID.randomUUID());
        System.out.println(UUID.randomUUID());
>>>>>>> 255f6fd5
    }

    public static class AttributeStringValueMap {
        Map<String, AttributeValue> attributeValueMap = new LinkedHashMap<>();

        public Map<String, AttributeValue> getAttributeValueMap() {
            return attributeValueMap;
        }

        AttributeStringValueMap withKeyValue(String key, AttributeValue value) {
            attributeValueMap.put(key, value);
            return this;
        }
    }
}<|MERGE_RESOLUTION|>--- conflicted
+++ resolved
@@ -401,13 +401,6 @@
 
 
         Map<String , BigDecimal> bigDecimalMap = new LinkedHashMap<>();
-<<<<<<< HEAD
-        bigDecimalMap.put("k1", BigDecimal.valueOf(3));
-        bigDecimalMap.put("k2", BigDecimal.valueOf(9));
-        assertThat(document.getMapOfType("simpleMap", EnhancedType.of(BigDecimal.class))).isEqualTo(bigDecimalMap);
-        assertThat(document.getMapAsDocument("nestedDoc").getStringSet("innerKey")).isEqualTo(getStringSet(STRINGS_ARRAY));
-        assertThat(document.getTypeOf("nullKey")).isNull();
-=======
         bigDecimalMap.put("78b3522c-2ab3-4162-8c5d-f093fa76e68c", BigDecimal.valueOf(3));
         bigDecimalMap.put("4ae1f694-52ce-4cf6-8211-232ccf780da8", BigDecimal.valueOf(9));
 
@@ -423,7 +416,6 @@
     void temp(){
         System.out.println(UUID.randomUUID());
         System.out.println(UUID.randomUUID());
->>>>>>> 255f6fd5
     }
 
     public static class AttributeStringValueMap {
