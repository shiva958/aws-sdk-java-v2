--- conflicted
+++ resolved
@@ -405,7 +405,6 @@
         Builder proxyConfiguration(ProxyConfiguration proxyConfiguration);
 
         /**
-<<<<<<< HEAD
          * Sets the http monitoring options for all connections established by this client.
          * @param monitoringOptions The http monitoring options to use
          * @return The builder of the method chaining.
@@ -416,14 +415,14 @@
          * Configure the maximum amount of time that a connection should be allowed to remain open while idle.
          */
         Builder connectionMaxIdleTime(Duration connectionMaxIdleTime);
-=======
+      
+        /**
          * Sets the http proxy configuration to use for this client.
          *
          * @param proxyConfigurationBuilderConsumer The consumer of the proxy configuration builder object.
          * @return the builder for method chaining.
          */
         Builder proxyConfiguration(Consumer<ProxyConfiguration.Builder> proxyConfigurationBuilderConsumer);
->>>>>>> 57d37378
     }
 
     /**
@@ -505,7 +504,6 @@
         }
 
         @Override
-<<<<<<< HEAD
         public Builder monitoringOptions(HttpMonitoringOptions monitoringOptions) {
             this.monitoringOptions = monitoringOptions;
             return this;
@@ -515,12 +513,13 @@
         public Builder connectionMaxIdleTime(Duration connectionMaxIdleTime) {
             this.connectionMaxIdleTime = connectionMaxIdleTime;
             return this;
-=======
+        }
+
+        @Override
         public Builder proxyConfiguration(Consumer<ProxyConfiguration.Builder> proxyConfigurationBuilderConsumer) {
             ProxyConfiguration.Builder builder = ProxyConfiguration.builder();
             proxyConfigurationBuilderConsumer.accept(builder);
             return proxyConfiguration(builder.build());
->>>>>>> 57d37378
         }
     }
 }