--- conflicted
+++ resolved
@@ -54,9 +54,10 @@
         </dependency>
         <dependency>
             <groupId>io.netty</groupId>
-<<<<<<< HEAD
             <artifactId>netty-codec-http2</artifactId>
-=======
+        </dependency>
+        <dependency>
+            <groupId>io.netty</groupId>
             <artifactId>netty-codec</artifactId>
         </dependency>
         <dependency>
@@ -70,7 +71,6 @@
         <dependency>
             <groupId>io.netty</groupId>
             <artifactId>netty-buffer</artifactId>
->>>>>>> e61a68ff
         </dependency>
         <dependency>
             <groupId>io.netty</groupId>
