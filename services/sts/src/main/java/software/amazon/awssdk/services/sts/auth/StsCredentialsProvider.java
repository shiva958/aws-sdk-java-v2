--- conflicted
+++ resolved
@@ -26,10 +26,7 @@
 import software.amazon.awssdk.auth.credentials.AwsCredentialsProvider;
 import software.amazon.awssdk.auth.credentials.AwsSessionCredentials;
 import software.amazon.awssdk.services.sts.StsClient;
-<<<<<<< HEAD
-=======
 import software.amazon.awssdk.utils.Logger;
->>>>>>> 7a49392a
 import software.amazon.awssdk.utils.SdkAutoCloseable;
 import software.amazon.awssdk.utils.Validate;
 import software.amazon.awssdk.utils.builder.CopyableBuilder;
@@ -78,13 +75,9 @@
         this.prefetchTime = Optional.ofNullable(builder.prefetchTime).orElse(DEFAULT_PREFETCH_TIME);
 
         this.asyncCredentialUpdateEnabled = builder.asyncCredentialUpdateEnabled;
-<<<<<<< HEAD
-        CachedSupplier.Builder<AwsSessionCredentials> cacheBuilder = CachedSupplier.builder(this::updateSessionCredentials);
-=======
         CachedSupplier.Builder<AwsSessionCredentials> cacheBuilder =
             CachedSupplier.builder(this::updateSessionCredentials)
                           .cachedValueName(toString());
->>>>>>> 7a49392a
         if (builder.asyncCredentialUpdateEnabled) {
             cacheBuilder.prefetchStrategy(new NonBlocking(asyncThreadName));
         }
@@ -98,12 +91,8 @@
     private RefreshResult<AwsSessionCredentials> updateSessionCredentials() {
         AwsSessionCredentials credentials = getUpdatedCredentials(stsClient);
         Instant actualTokenExpiration =
-<<<<<<< HEAD
-            credentials.expiration().orElseThrow(() -> new IllegalStateException("Sourced credentials have no expiration value"));
-=======
             credentials.expirationTime()
                        .orElseThrow(() -> new IllegalStateException("Sourced credentials have no expiration value"));
->>>>>>> 7a49392a
 
         return RefreshResult.builder(credentials)
                             .staleTime(actualTokenExpiration.minus(staleTime))
@@ -113,15 +102,11 @@
 
     @Override
     public AwsCredentials resolveCredentials() {
-<<<<<<< HEAD
-        return sessionCache.get();
-=======
         AwsSessionCredentials credentials = sessionCache.get();
         credentials.expirationTime().ifPresent(t -> {
             log.debug(() -> "Using STS credentials with expiration time of " + t);
         });
         return credentials;
->>>>>>> 7a49392a
     }
 
     @Override
