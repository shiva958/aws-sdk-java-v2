{
  "files": [
    "README.md"
  ],
  "imageSize": 100,
  "commit": false,
  "contributors": [
    {
      "profile": "https://github.com/sullis",
      "login": "sullis",
      "avatar_url": "https://avatars.githubusercontent.com/u/30938?v=4",
      "contributions": [
        "code"
      ],
      "name": "sullis"
    },
    {
      "profile": "https://github.com/abrooksv",
      "login": "abrooksv",
      "avatar_url": "https://avatars.githubusercontent.com/u/8992246?v=4",
      "contributions": [
        "code"
      ],
      "name": "Austin Brooks"
    },
    {
      "profile": "https://github.com/ktoso",
      "login": "ktoso",
      "avatar_url": "https://avatars.githubusercontent.com/u/120979?v=4",
      "contributions": [
        "code"
      ],
      "name": "Konrad `ktoso` Malawski"
    },
    {
      "profile": "https://github.com/andrewhop",
      "login": "andrewhop",
      "avatar_url": "https://avatars.githubusercontent.com/u/41167468?v=4",
      "contributions": [
        "code"
      ],
      "name": "Andrew Hopkins"
    },
    {
      "profile": "https://github.com/adamthom-amzn",
      "login": "adamthom-amzn",
      "avatar_url": "https://avatars.githubusercontent.com/u/61852529?v=4",
      "contributions": [
        "code"
      ],
      "name": "Adam Thomas"
    },
    {
      "profile": "https://github.com/sworisbreathing",
      "login": "sworisbreathing",
      "avatar_url": "https://avatars.githubusercontent.com/u/1486524?v=4",
      "contributions": [
        "code"
      ],
      "name": "Steven Swor"
    },
    {
      "profile": "https://github.com/Carey-AWS",
      "login": "Carey-AWS",
      "avatar_url": "https://avatars.githubusercontent.com/u/61763083?v=4",
      "contributions": [
        "code"
      ],
      "name": "Carey Burgess"
    },
    {
      "profile": "https://github.com/anuraaga",
      "login": "anuraaga",
      "avatar_url": "https://avatars.githubusercontent.com/u/198344?v=4",
      "contributions": [
        "code"
      ],
      "name": "Anuraag Agrawal"
    },
    {
      "profile": "https://github.com/jeffalder",
      "login": "jeffalder",
      "avatar_url": "https://avatars.githubusercontent.com/u/49817386?v=4",
      "contributions": [
        "code"
      ],
      "name": "jeffalder"
    },
    {
      "profile": "https://github.com/dotbg",
      "login": "dotbg",
      "avatar_url": "https://avatars.githubusercontent.com/u/367403?v=4",
      "contributions": [
        "code"
      ],
      "name": "Boris"
    },
    {
      "profile": "https://github.com/notdryft",
      "login": "notdryft",
      "avatar_url": "https://avatars.githubusercontent.com/u/2608594?v=4",
      "contributions": [
        "code"
      ],
      "name": "Guillaume Corré"
    },
    {
      "profile": "https://github.com/hyandell",
      "login": "hyandell",
      "avatar_url": "https://avatars.githubusercontent.com/u/477715?v=4",
      "contributions": [
        "code"
      ],
      "name": "Henri Yandell"
    },
    {
      "profile": "https://github.com/rschmitt",
      "login": "rschmitt",
      "avatar_url": "https://avatars.githubusercontent.com/u/3725049?v=4",
      "contributions": [
        "code"
      ],
      "name": "Ryan Schmitt"
    },
    {
      "profile": "https://github.com/SomayaB",
      "login": "SomayaB",
      "avatar_url": "https://avatars.githubusercontent.com/u/23043132?v=4",
      "contributions": [
        "code"
      ],
      "name": "Somaya"
    },
    {
      "profile": "https://github.com/steven-aerts",
      "login": "steven-aerts",
      "avatar_url": "https://avatars.githubusercontent.com/u/1381633?v=4",
      "contributions": [
        "code"
      ],
      "name": "Steven Aerts"
    },
    {
      "profile": "https://github.com/skwslide",
      "login": "skwslide",
      "avatar_url": "https://avatars.githubusercontent.com/u/1427510?v=4",
      "contributions": [
        "code"
      ],
      "name": "Steven Wong"
    },
    {
      "profile": "https://github.com/telendt",
      "login": "telendt",
      "avatar_url": "https://avatars.githubusercontent.com/u/85191?v=4",
      "contributions": [
        "code"
      ],
      "name": "Tomasz Elendt"
    },
    {
      "profile": "https://github.com/Sarev0k",
      "login": "Sarev0k",
      "avatar_url": "https://avatars.githubusercontent.com/u/8388574?v=4",
      "contributions": [
        "code"
      ],
      "name": "Will Erickson"
    },
    {
      "profile": "https://github.com/madgnome",
      "login": "madgnome",
      "avatar_url": "https://avatars.githubusercontent.com/u/279528?v=4",
      "contributions": [
        "code"
      ],
      "name": "Julien Hoarau"
    },
    {
      "profile": "https://github.com/SEOKHYOENCHOI",
      "login": "SEOKHYOENCHOI",
      "avatar_url": "https://avatars.githubusercontent.com/u/42906668?v=4",
      "contributions": [
        "code"
      ],
      "name": "SEOKHYOENCHOI"
    },
    {
      "profile": "https://github.com/adriannistor",
      "login": "adriannistor",
      "avatar_url": "https://avatars.githubusercontent.com/u/3051958?v=4",
      "contributions": [
        "code"
      ],
      "name": "adriannistor"
    },
    {
      "profile": "https://github.com/alicesun16",
      "login": "alicesun16",
      "avatar_url": "https://avatars.githubusercontent.com/u/56938110?v=4",
      "contributions": [
        "code"
      ],
      "name": "Xian Sun "
    },
    {
      "profile": "https://github.com/ascheja",
      "login": "ascheja",
      "avatar_url": "https://avatars.githubusercontent.com/u/3932118?v=4",
      "contributions": [
        "code"
      ],
      "name": "Andreas Scheja"
    },
    {
      "profile": "https://github.com/antegocanva",
      "login": "antegocanva",
      "avatar_url": "https://avatars.githubusercontent.com/u/43571020?v=4",
      "contributions": [
        "code"
      ],
      "name": "Anton Egorov"
    },
    {
      "profile": "https://github.com/roexber",
      "login": "roexber",
      "avatar_url": "https://avatars.githubusercontent.com/u/7964627?v=4",
      "contributions": [
        "code"
      ],
      "name": "roexber"
    },
    {
      "profile": "https://github.com/brharrington",
      "login": "brharrington",
      "avatar_url": "https://avatars.githubusercontent.com/u/1289028?v=4",
      "contributions": [
        "code"
      ],
      "name": "brharrington"
    },
    {
      "profile": "https://github.com/chrisradek",
      "login": "chrisradek",
      "avatar_url": "https://avatars.githubusercontent.com/u/14189820?v=4",
      "contributions": [
        "code"
      ],
      "name": "Christopher Radek"
    },
    {
      "profile": "https://github.com/zakkak",
      "login": "zakkak",
      "avatar_url": "https://avatars.githubusercontent.com/u/1435395?v=4",
      "contributions": [
        "code"
      ],
      "name": "Foivos"
    },
    {
      "profile": "https://github.com/superwese",
      "login": "superwese",
      "avatar_url": "https://avatars.githubusercontent.com/u/954116?v=4",
      "contributions": [
        "code"
      ],
      "name": "Frank Wesemann"
    },
    {
      "profile": "https://github.com/sperka",
      "login": "sperka",
      "avatar_url": "https://avatars.githubusercontent.com/u/157324?v=4",
      "contributions": [
        "code"
      ],
      "name": "Gergely Varga"
    },
    {
      "profile": "https://github.com/GuillermoBlasco",
      "login": "GuillermoBlasco",
      "avatar_url": "https://avatars.githubusercontent.com/u/1889971?v=4",
      "contributions": [
        "code"
      ],
      "name": "Guillermo"
    },
    {
      "profile": "https://github.com/rce",
      "login": "rce",
      "avatar_url": "https://avatars.githubusercontent.com/u/4427896?v=4",
      "contributions": [
        "code"
      ],
      "name": "Henry Heikkinen"
    },
    {
      "profile": "https://github.com/joschi",
      "login": "joschi",
      "avatar_url": "https://avatars.githubusercontent.com/u/43951?v=4",
      "contributions": [
        "code"
      ],
      "name": "Jochen Schalanda"
    },
    {
      "profile": "https://github.com/josephlbarnett",
      "login": "josephlbarnett",
      "avatar_url": "https://avatars.githubusercontent.com/u/13838924?v=4",
      "contributions": [
        "code"
      ],
      "name": "Joe Barnett"
    },
    {
      "profile": "https://github.com/seratch",
      "login": "seratch",
      "avatar_url": "https://avatars.githubusercontent.com/u/19658?v=4",
      "contributions": [
        "code"
      ],
      "name": "Kazuhiro Sera"
    },
    {
      "profile": "https://github.com/ChaithanyaGK",
      "login": "ChaithanyaGK",
      "avatar_url": "https://avatars.githubusercontent.com/u/28896513?v=4",
      "contributions": [
        "code"
      ],
      "name": "Krishna Chaithanya Ganta"
    },
    {
      "profile": "https://github.com/leepa",
      "login": "leepa",
      "avatar_url": "https://avatars.githubusercontent.com/u/9469?v=4",
      "contributions": [
        "code"
      ],
      "name": "Lee Packham"
    },
    {
      "profile": "https://github.com/MatteCarra",
      "login": "MatteCarra",
      "avatar_url": "https://avatars.githubusercontent.com/u/11074527?v=4",
      "contributions": [
        "code"
      ],
      "name": "Matteo Carrara"
    },
    {
      "profile": "https://github.com/mscharp",
      "login": "mscharp",
      "avatar_url": "https://avatars.githubusercontent.com/u/1426929?v=4",
      "contributions": [
        "code"
      ],
      "name": "Michael Scharp"
    },
    {
      "profile": "https://github.com/miguelrjim",
      "login": "miguelrjim",
      "avatar_url": "https://avatars.githubusercontent.com/u/1420241?v=4",
      "contributions": [
        "code"
      ],
      "name": "Miguel Jimenez"
    },
    {
      "profile": "https://github.com/Helmsdown",
      "login": "Helmsdown",
      "avatar_url": "https://avatars.githubusercontent.com/u/1689115?v=4",
      "contributions": [
        "code"
      ],
      "name": "Russell Bolles"
    },
    {
      "profile": "https://github.com/scheerer",
      "login": "scheerer",
      "avatar_url": "https://avatars.githubusercontent.com/u/4659?v=4",
      "contributions": [
        "code"
      ],
      "name": "Russell Scheerer"
    },
    {
      "profile": "https://github.com/scotty-g",
      "login": "scotty-g",
      "avatar_url": "https://avatars.githubusercontent.com/u/7861050?v=4",
      "contributions": [
        "code"
      ],
      "name": "Scott"
    },
    {
      "profile": "https://github.com/ueokande",
      "login": "ueokande",
      "avatar_url": "https://avatars.githubusercontent.com/u/534166?v=4",
      "contributions": [
        "code"
      ],
      "name": "Shin'ya Ueoka"
    },
    {
      "profile": "https://github.com/sushilamazon",
      "login": "sushilamazon",
      "avatar_url": "https://avatars.githubusercontent.com/u/42008398?v=4",
      "contributions": [
        "code"
      ],
      "name": "sushilamazon"
    },
    {
      "profile": "https://github.com/tomliu4uber",
      "login": "tomliu4uber",
      "avatar_url": "https://avatars.githubusercontent.com/u/22459891?v=4",
      "contributions": [
        "code"
      ],
      "name": "tomliu4uber"
    },
    {
      "profile": "https://github.com/musketyr",
      "login": "musketyr",
      "avatar_url": "https://avatars.githubusercontent.com/u/660405?v=4",
      "contributions": [
        "code"
      ],
      "name": "Vladimir Orany"
    },
    {
      "profile": "https://github.com/Xinyu-Hu",
      "login": "Xinyu-Hu",
      "avatar_url": "https://avatars.githubusercontent.com/u/31017838?v=4",
      "contributions": [
        "code"
      ],
      "name": "Xinyu Hu"
    },
    {
      "profile": "https://github.com/frosforever",
      "login": "frosforever",
      "avatar_url": "https://avatars.githubusercontent.com/u/1630422?v=4",
      "contributions": [
        "code"
      ],
      "name": "Yosef Fertel"
    },
    {
      "profile": "https://github.com/denyskonakhevych",
      "login": "denyskonakhevych",
      "avatar_url": "https://avatars.githubusercontent.com/u/5894907?v=4",
      "contributions": [
        "code"
      ],
      "name": "Denys Konakhevych"
    },
    {
      "profile": "https://github.com/alexw91",
      "login": "alexw91",
      "avatar_url": "https://avatars.githubusercontent.com/u/3596374?v=4",
      "contributions": [
        "code"
      ],
      "name": "Alex Weibel"
    },
    {
      "profile": "https://github.com/rccarper",
      "login": "rccarper",
      "avatar_url": "https://avatars.githubusercontent.com/u/51676630?v=4",
      "contributions": [
        "code"
      ],
      "name": "Ryan Carper"
    },
    {
      "profile": "https://github.com/JonathanHenson",
      "login": "JonathanHenson",
      "avatar_url": "https://avatars.githubusercontent.com/u/3926469?v=4",
      "contributions": [
        "code"
      ],
      "name": "Jonathan M. Henson"
    },
    {
      "profile": "https://github.com/debora-ito",
      "login": "debora-ito",
      "avatar_url": "https://avatars.githubusercontent.com/u/476307?v=4",
      "contributions": [
        "code"
      ],
      "name": "Debora N. Ito"
    },
    {
      "profile": "https://github.com/bretambrose",
      "login": "bretambrose",
      "avatar_url": "https://avatars.githubusercontent.com/u/341314?v=4",
      "contributions": [
        "code"
      ],
      "name": "Bret Ambrose"
    },
    {
      "profile": "https://github.com/cenedhryn",
      "login": "cenedhryn",
      "avatar_url": "https://avatars.githubusercontent.com/u/26603446?v=4",
      "contributions": [
        "code"
      ],
      "name": "Anna-Karin Salander"
    },
    {
      "profile": "https://github.com/joviegas",
      "login": "joviegas",
      "avatar_url": "https://avatars.githubusercontent.com/u/70235430?v=4",
      "contributions": [
        "code"
      ],
      "name": "John Viegas"
    },
    {
      "profile": "https://github.com/dagnir",
      "login": "dagnir",
      "avatar_url": "https://avatars.githubusercontent.com/u/261310?v=4",
      "contributions": [
        "code"
      ],
      "name": "Dongie Agnir"
    },
    {
      "profile": "https://github.com/millems",
      "login": "millems",
      "avatar_url": "https://avatars.githubusercontent.com/u/24903526?v=4",
      "contributions": [
        "code"
      ],
      "name": "Matthew Miller"
    },
    {
      "profile": "https://github.com/bmaizels",
      "login": "bmaizels",
      "avatar_url": "https://avatars.githubusercontent.com/u/36682168?v=4",
      "contributions": [
        "code"
      ],
      "name": "Benjamin Maizels"
    },
    {
      "profile": "https://github.com/Quanzzzz",
      "login": "Quanzzzz",
      "avatar_url": "https://avatars.githubusercontent.com/u/51490885?v=4",
      "contributions": [
        "code"
      ],
      "name": "Quan Zhou"
    },
    {
      "profile": "https://github.com/zoewangg",
      "login": "zoewangg",
      "avatar_url": "https://avatars.githubusercontent.com/u/33073555?v=4",
      "contributions": [
        "code"
      ],
      "name": "Zoe Wang"
    },
    {
      "profile": "https://github.com/varunnvs92",
      "login": "varunnvs92",
      "avatar_url": "https://avatars.githubusercontent.com/u/17261531?v=4",
      "contributions": [
        "code"
      ],
      "name": "Varun Nandi"
    },
    {
      "profile": "https://github.com/shorea",
      "login": "shorea",
      "avatar_url": "https://avatars.githubusercontent.com/u/11096681?v=4",
      "contributions": [
        "code"
      ],
      "name": "Andrew Shore"
    },
    {
      "profile": "https://github.com/kiiadi",
      "login": "kiiadi",
      "avatar_url": "https://avatars.githubusercontent.com/u/4661536?v=4",
      "contributions": [
        "code"
      ],
      "name": "Kyle Thomson"
    },
    {
      "profile": "https://github.com/spfink",
      "login": "spfink",
      "avatar_url": "https://avatars.githubusercontent.com/u/20525381?v=4",
      "contributions": [
        "code"
      ],
      "name": "Sam Fink"
    },
    {
      "login": "bondj",
      "name": "Jonathan Bond",
      "avatar_url": "https://avatars.githubusercontent.com/u/4749778?v=4",
      "profile": "https://github.com/bondj",
      "contributions": [
        "code"
      ]
    },
    {
      "login": "ajs139",
      "name": "ajs139",
      "avatar_url": "https://avatars.githubusercontent.com/u/9387176?v=4",
      "profile": "https://github.com/ajs139",
      "contributions": [
        "code"
      ]
    },
    {
      "login": "duy3101",
      "name": "Dewey Nguyen",
      "avatar_url": "https://avatars.githubusercontent.com/u/44629464?v=4",
      "profile": "http://imdewey.com",
      "contributions": [
        "code"
      ]
    },
    {
      "login": "dleen",
      "name": "David Leen",
      "avatar_url": "https://avatars.githubusercontent.com/u/1297964?v=4",
      "profile": "https://github.com/dleen",
      "contributions": [
        "code"
      ]
    },
    {
      "login": "16lim21",
      "name": "Michael Li",
      "avatar_url": "https://avatars.githubusercontent.com/u/53011962?v=4",
      "profile": "http://16lim21.github.io",
      "contributions": [
        "code"
      ]
    },
    {
      "login": "Bennett-Lynch",
      "name": "Bennett Lynch",
      "avatar_url": "https://avatars.githubusercontent.com/u/11811448?v=4",
      "profile": "https://github.com/Bennett-Lynch",
      "contributions": [
        "code"
      ]
    },
    {
      "login": "eltociear",
      "name": "Ikko Ashimine",
      "avatar_url": "https://avatars.githubusercontent.com/u/22633385?v=4",
      "profile": "https://bandism.net/",
      "contributions": [
        "doc"
      ]
    },
    {
      "login": "jamieliu386",
      "name": "Jamie Liu",
      "avatar_url": "https://avatars.githubusercontent.com/u/35614552?v=4",
      "profile": "https://jamieliu.me",
      "contributions": [
        "doc"
      ]
    },
    {
      "login": "guillepb10",
      "name": "guillepb10",
      "avatar_url": "https://avatars.githubusercontent.com/u/28654665?v=4",
      "profile": "https://github.com/guillepb10",
      "contributions": [
        "code"
      ]
    },
    {
      "login": "LorenzNickel",
      "name": "Lorenz Nickel",
      "avatar_url": "https://avatars.githubusercontent.com/u/29959150?v=4",
      "profile": "https://www.linkedin.com/in/lorenznickel/",
      "contributions": [
        "doc"
      ]
    },
    {
      "login": "erin889",
      "name": "Erin Yang",
      "avatar_url": "https://avatars.githubusercontent.com/u/38885911?v=4",
      "profile": "https://github.com/erin889",
      "contributions": [
        "code"
      ]
    },
    {
      "login": "rtyley",
      "name": "Roberto Tyley",
      "avatar_url": "https://avatars.githubusercontent.com/u/52038?v=4",
      "profile": "https://www.theguardian.com/profile/roberto-tyley",
      "contributions": [
        "code"
      ]
    },
    {
      "login": "alvinsee",
      "name": "Alvin See",
      "avatar_url": "https://avatars.githubusercontent.com/u/1531158?v=4",
      "profile": "https://alvinsee.com/",
      "contributions": [
        "code"
      ]
    },
    {
      "login": "ron1",
      "name": "ron1",
      "avatar_url": "https://avatars.githubusercontent.com/u/1318509?v=4",
      "profile": "https://github.com/ron1",
      "contributions": [
        "code"
      ]
    },
    {
      "login": "srsaikumarreddy",
      "name": "Sai Kumar Reddy Chandupatla",
      "avatar_url": "https://avatars.githubusercontent.com/u/24988810?v=4",
      "profile": "https://github.com/srsaikumarreddy",
      "contributions": [
        "code"
      ]
    },
    {
      "login": "davidh44",
      "name": "David Ho",
      "avatar_url": "https://avatars.githubusercontent.com/u/70000000?v=4",
      "profile": "https://github.com/davidh44",
      "contributions": [
        "code"
      ]
    },
    {
      "login": "thomasturrell",
      "name": "Thomas Turrell-Croft",
      "avatar_url": "https://avatars.githubusercontent.com/u/1552612?v=4",
      "profile": "https://www.berrycloud.co.uk",
      "contributions": [
        "code"
      ]
    },
    {
      "login": "stevenshan",
      "name": "Steven Shan",
      "avatar_url": "https://avatars.githubusercontent.com/u/3723174?v=4",
      "profile": "https://github.com/stevenshan",
      "contributions": [
        "code"
      ]
    },
    {
      "login": "barryoneill",
      "name": "Barry O'Neill",
      "avatar_url": "https://avatars.githubusercontent.com/u/885049?v=4",
      "profile": "https://github.com/barryoneill",
      "contributions": [
        "code"
      ]
    },
    {
      "login": "akiesler",
      "name": "Andy Kiesler",
      "avatar_url": "https://avatars.githubusercontent.com/u/4186292?v=4",
      "profile": "https://github.com/akiesler",
      "contributions": [
        "code"
      ]
    },
    {
      "login": "martinKindall",
      "name": "Martin",
      "avatar_url": "https://avatars.githubusercontent.com/u/21063181?v=4",
      "profile": "https://www.youtube.com/CodigoMorsa",
      "contributions": [
        "code"
      ]
    },
    {
      "login": "paulolieuthier",
      "name": "Paulo Lieuthier",
      "avatar_url": "https://avatars.githubusercontent.com/u/1238157?v=4",
      "profile": "https://github.com/paulolieuthier",
      "contributions": [
        "code"
      ]
    },
    {
      "login": "scrocquesel",
      "name": "Sébastien Crocquesel",
      "avatar_url": "https://avatars.githubusercontent.com/u/88554524?v=4",
      "profile": "https://www.inulogic.fr",
      "contributions": [
        "code"
      ]
    },
    {
      "login": "dave-fn",
      "name": "David Negrete",
      "avatar_url": "https://avatars.githubusercontent.com/u/21349334?v=4",
      "profile": "https://github.com/dave-fn",
      "contributions": [
        "code"
      ]
    },
    {
      "login": "StephenFlavin",
      "name": "Stephen Flavin",
      "avatar_url": "https://avatars.githubusercontent.com/u/14975957?v=4",
      "profile": "https://github.com/StephenFlavin",
      "contributions": [
        "code"
      ]
    },
    {
      "login": "L-Applin",
      "name": "Olivier L Applin",
      "avatar_url": "https://avatars.githubusercontent.com/u/16511950?v=4",
      "profile": "http://applin.ca",
      "contributions": [
        "code"
      ]
    },
    {
      "login": "breader124",
      "name": "Adrian Chlebosz",
      "avatar_url": "https://avatars.githubusercontent.com/u/36669019?v=4",
      "profile": "https://github.com/breader124",
      "contributions": [
        "code"
      ]
    },
    {
      "login": "chadlwilson",
      "name": "Chad Wilson",
      "avatar_url": "https://avatars.githubusercontent.com/u/29788154?v=4",
      "profile": "https://www.buymeacoffee.com/chadwilson",
      "contributions": [
        "code"
      ]
    },
    {
      "login": "ManishDait",
      "name": "Manish Dait",
      "avatar_url": "https://avatars.githubusercontent.com/u/90558243?v=4",
      "profile": "https://github.com/ManishDait",
      "contributions": [
        "doc"
      ]
    },
    {
      "login": "deki",
      "name": "Dennis Kieselhorst",
      "avatar_url": "https://avatars.githubusercontent.com/u/858827?v=4",
      "profile": "http://www.dekies.de",
      "contributions": [
        "code"
      ]
<<<<<<< HEAD
=======
    },
    {
      "login": "psnilesh",
      "name": "Nilesh PS",
      "avatar_url": "https://avatars.githubusercontent.com/u/12656997?v=4",
      "profile": "https://github.com/psnilesh",
      "contributions": [
        "code"
      ]
    },
    {
      "login": "swar8080",
      "name": "Steven Swartz",
      "avatar_url": "https://avatars.githubusercontent.com/u/17691679?v=4",
      "profile": "https://github.com/swar8080",
      "contributions": [
        "code"
      ]
>>>>>>> 13985e06
    }
  ],
  "contributorsPerLine": 7,
  "projectName": "aws-sdk-java-v2",
  "projectOwner": "aws",
  "repoType": "github",
  "repoHost": "https://github.com",
  "skipCi": true,
  "commitConvention": "angular",
  "commitType": "docs"
}<|MERGE_RESOLUTION|>--- conflicted
+++ resolved
@@ -868,8 +868,6 @@
       "contributions": [
         "code"
       ]
-<<<<<<< HEAD
-=======
     },
     {
       "login": "psnilesh",
@@ -888,7 +886,6 @@
       "contributions": [
         "code"
       ]
->>>>>>> 13985e06
     }
   ],
   "contributorsPerLine": 7,
