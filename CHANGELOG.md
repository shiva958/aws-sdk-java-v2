<<<<<<< HEAD
=======
# __2.0.0-preview-10__ __2018-05-25__
## __AWS SDK for Java v2__
  - ### Features
    - Add [SdkHttpResponse](https://github.com/aws/aws-sdk-java-v2/blob/master/http-client-spi/src/main/java/software/amazon/awssdk/http/SdkHttpResponse.java) to [SdkResponse](https://github.com/aws/aws-sdk-java-v2/blob/master/core/src/main/java/software/amazon/awssdk/core/SdkResponse.java) so that customers can retrieve Http data such as headers, status code from the response object.
    - Add a standard User-Agent when making requests to the metadata service.  User-Agent pattern: aws-sdk-java/<version>
    - Added Consumer<Builder>-style methods for all client overloads.
    - Added Consumer<Builder>-style methods for vararg parameters.
    - AsyncResponseTransformer byte array and string methods now match the sync model.
    - Include root causes in the exception message from AWSCredentialsProviderChain to ease troubleshooting.
    - Moved AWS specific retry policies to aws-core module, created AwsServiceException and moved isThrottlingException and isClockSkewException methods to SdkServiceException.
    - Renamed "Bytes" overload for streaming operations to "AsBytes", and "String" overload for enums to "AsString"
    - Renamed AsyncRequestProvider to AsyncRequestBody to better match sync's RequestBody
    - Renamed AsyncResponseHandler to AsyncResponseTransformer and StreamingResponseHandler to ResponseTransformer.
    - Split core module to regions, profiles, auth, aws-core and core modules.[#27](https://github.com/aws/aws-sdk-java-v2/issues/27)
    - Updating default retry policy to include newly added conditions.
    - Renamed `AdvancedServiceConfiguration` to `ServiceConfiguration`
    - Renamed `RequestOverrideConfig` to `RequestOverrideConfiguration` to match `ClientOverrideConfiguration` naming.
    - Simplified configuration of HTTP clients.

  - ### Removals
    - Remove httpRequestTimeout and totalExecutionTimeout features

## __AWS Secrets Manager__
  - ### Features
    - Add AWS Secrets Manager to v2.
    
## __Amazon S3__
  - ### Features
    - Renamed `S3AdvancedConfiguration` to `S3Configuration`
    
>>>>>>> 5f9ee562
# __2.0.0-preview-9__ __2018-03-20__
## __AWS Lambda__
  - ### Features
    - Added latest model for new service features.

## __AWS SDK for Java v2__
  - ### Bugfixes
    - Fix default user agent to comply with [RFC 7231](https://tools.ietf.org/html/rfc7231#section-5.5.3). Related to [#80](https://github.com/aws/aws-sdk-java-v2/issues/80)
    - Maven artifact software.amazon.awssdk:bom no longer includes non-SDK dependencies.

# __2.0.0-preview-8__ __2018-02-02__
## __AWS SDK for Java v2__
  - ### Features
    - Added Consumer<Builder> methods to multiple locations where they were previously missing.
    - Added `SdkClient` base interface that all service clients implement.
    - Added and standardized `toString` implementations of public data classes.
    - Adding the following services from re:invent 2017:
       - Alexa For Business
       - AWS Migration Hub
       - AWS Cost Explorer
       - AWS Cloud9
       - AWS CloudHSM V2
       - Amazon Comprehend
       - AWS Glue
       - Amazon GuardDuty
       - Amazon Kinesis Video Streams
       - AWS Elemental MediaConvert
       - AWS Elemental MediaLive
       - AWS Elemental MediaPackage
       - AWS Elemental MediaStore
       - AWS Mobile
       - AmazonMQ
       - AWS Price List
       - AWS Resource Groups
       - Amazon SageMaker
       - AWS Serverless Application Repository
       - Amazon Route 53 Auto Naming
       - Amazon Translate
       - Amazon WorkMail
    - Setting `Content-Type` header for streaming requests. Related to [#357](https://github.com/aws/aws-sdk-java-v2/issues/357)
    - upgrade Netty 4.1.17.Final to 4.1.19.Final

  - ### Bugfixes
    - Fixed issue where error message in S3 exceptions could be "null" if the exception did not have a modeled type.

## __Amazon CloudWatch__
  - ### Features
    - Added pagination configuration to CloudWatch

## __Netty NIO Async HTTP Client__
  - ### Bugfixes
    - Fix race condition in the async client causing instability when making multiple concurent requests. Fixes [#202](https://github.com/aws/aws-sdk-java-v2/issues/202)

# __2.0.0-preview-7__ __2017-12-15__
## __AWS SDK for Java v2__
  - ### Features
    - Added `Bytes` methods to all streaming operations. These methods will load the service response into memory and return a `ResponseBytes` object that eases conversion into other types, like strings. eg. `String object = s3.getObjectBytes(request).asUtf8String()`. [#324](https://github.com/aws/aws-sdk-java-v2/pull/324)
    - Added `ProfileCredentialsProvider.create("profile-name")` helper to `ProfileCredentialsProvider` to account for common use-case where only profile name is provided. [#347](https://github.com/aws/aws-sdk-java-v2/pull/347)
    - Adds convenience type overloads to allow easier to use types on modeled objects. [#336](https://github.com/aws/aws-sdk-java-v2/pull/336)
    - Automatically retry streaming downloads to a file if they fail or are interrupted. [#324](https://github.com/aws/aws-sdk-java-v2/pull/324)
    - Implementation of a generic HTTP credential provider used to get credentials from an container metadata service. Replica of v1 [implementation](https://github.com/aws/aws-sdk-java/blob/master/aws-java-sdk-core/src/main/java/com/amazonaws/auth/ContainerCredentialsProvider.java#L108) [#328](https://github.com/aws/aws-sdk-java-v2/pull/328)
    - Refactors the exceptions used by the SDK. [#301](https://github.com/aws/aws-sdk-java-v2/pull/301)
    - Remove the legacy `AmazonWebServiceRequest`, `AmazonWebServiceResult`, and `AmazonWebServiceResponse` classes. They are replaced with `AwsRequest` and `AwsResponse`. [#289](https://github.com/aws/aws-sdk-java-v2/issues/289)
    - Updated profile-based region and credential loading to more closely mirror the behavior in the AWS CLI. Notably, profile names in `~/.aws/config` must be prefixed with "profile " (except for the default profile) and profile names in `~/.aws/credentials` must not be prefixed with "profile ". [#296](https://github.com/aws/aws-sdk-java-v2/pull/296)
    - Upgrade maven-compiler-plugin from 3.6.0 to 3.7.0
    - Upgraded dependencies
       * Wiremock (com.github.tomakehurst:wiremock) 1.55 -> 2.12.0
       * Json Path (com.jayway.jsonpath:json-path) 2.2.0 -> 2.4.0
    - upgrade to Jackson 2.9.3

  - ### Removals
    - Remove easymock as a dependency, mockito should be used for all mocking going forward. [#348](https://github.com/aws/aws-sdk-java-v2/pull/348)
    - Removed the following unused dependencies [#349](https://github.com/aws/aws-sdk-java-v2/issues/349):
       * org.eclipse:text
       * info.cukes:cucumber-java
       * info.cukes:cucumber-junit
       * info.cukes:cucumber-guice
       * com.google.inject:guice
       * org.bouncycastle:bcprov-jdk15on
       * com.google.guava:guava
       * io.burt:jmespath-jackson
       * javax.annotation:javax.annotation-api

## __Amazon S3__
  - ### Bugfixes
    - Fixing exception unmarshalling for S3. [#297](https://github.com/aws/aws-sdk-java-v2/issues/297)

## __Netty NIO Async HTTP Client__
  - ### Bugfixes
    - Fixes Issue [#340](https://github.com/aws/aws-sdk-java-v2/issues/340) where connection acquisition time was calculated incorrectly in the Netty client.

# __2.0.0-preview-6__ __2017-12-06__
## __AWS AppSync__
  - ### Features
    - Adding AWS AppSync based on customer request. [#318](https://github.com/aws/aws-sdk-java-v2/pull/318)

## __AWS Lambda__
  - ### Removals
    - Removed high-level utilities. [#247](https://github.com/aws/aws-sdk-java-v2/pull/247)

## __AWS SDK for Java v2__
  - ### Features
    - Add paginators-1.json file for some services [#298](https://github.com/aws/aws-sdk-java-v2/pull/298)
    - Added a primitive `Waiter` class for simplifying poll-until-condition-is-met behavior. [#300](https://github.com/aws/aws-sdk-java-v2/pull/300)
    - Adding Consumer<Builder> to overrideConfiguration on ClientBuilder [#291](https://github.com/aws/aws-sdk-java-v2/pull/291)
    - Adding helper to Either that allows construction from two possibly null values [#292](https://github.com/aws/aws-sdk-java-v2/pull/292)
    - Adding knownValues static to enum generation [#218](https://github.com/aws/aws-sdk-java-v2/pull/218)
    - Adding validation to Region class [#261](https://github.com/aws/aws-sdk-java-v2/pull/261)
    - Converted all wiremock tests to run as part of the build. [#260](https://github.com/aws/aws-sdk-java-v2/pull/260)
    - Enhanced pagination for synchronous clients[#207](https://github.com/aws/aws-sdk-java-v2/pull/207)
    - Implementing Consumer<Builder> fluent setter pattern on client operations [#280](https://github.com/aws/aws-sdk-java-v2/pull/280)
    - Implementing Consumer<Builder> fluent setters pattern on model builders. [#278](https://github.com/aws/aws-sdk-java-v2/pull/278)
    - Making it easier to supply async http configuration. [#274](https://github.com/aws/aws-sdk-java-v2/pull/274)
    - Refactoring retry logic out to separate class [#177](https://github.com/aws/aws-sdk-java-v2/pull/177)
    - Removing unnecessary javax.mail dependency [#312](https://github.com/aws/aws-sdk-java-v2/pull/312)
    - Replacing constructors with static factory methods [#284](https://github.com/aws/aws-sdk-java-v2/pull/284)
    - Retry policy refactor [#190](https://github.com/aws/aws-sdk-java-v2/pull/190)
    - Update latest models for existing services [#299](https://github.com/aws/aws-sdk-java-v2/pull/299)
    - Upgrade dependencies to support future migration to Java 9. [#271](https://github.com/aws/aws-sdk-java-v2/pull/271)
    - Upgraded dependencies:
      * javapoet 1.8.0 -> 1.9.0 [#311](https://github.com/aws/aws-sdk-java-v2/pull/311)
      * Apache HttpClient 4.5.2 -> 4.5.4 [#308](https://{github.com/aws/aws-sdk-java-v2/pull/308)
      * Jackson 2.9.1 -> 2.9.2 [#310](https://github.com/aws/aws-sdk-java-v2/pull/310)
      * Netty 4.1.13 -> 4.1.17 [#309](https://github.com/{aws/aws-sdk-java-v2/pull/309)
    - Use java.util.Objects to implement equals, hashCode [#294](https://github.com/aws/aws-sdk-java-v2/pull/294)

  - ### Bugfixes
    - Attempting to fix class-loader exception raised on gitter. [#216](https://github.com/aws/aws-sdk-java-v2/pull/216)
    - Call doClose in HttpClientDependencies#close method [#268](https://github.com/aws/aws-sdk-java-v2/pull/268)
    - Fixing bundle exports [#281](https://github.com/aws/aws-sdk-java-v2/pull/281)

  - ### Removals
    - Delete old jmespath AST script [#266](https://github.com/aws/aws-sdk-java-v2/pull/266)
    - Remove current waiter implementation. [#258](https://github.com/aws/aws-sdk-java-v2/pull/258)
    - Removed policy builder. [#259](https://github.com/aws/aws-sdk-java-v2/pull/259)
    - Removed progress listeners until they can be updated to V2 standards. [#285](https://github.com/aws/aws-sdk-java-v2/pull/285)

## __Amazon CloudFront__
  - ### Removals
    - Removed high-level cloudfront utilities. [#242](https://github.com/aws/aws-sdk-java-v2/pull/242)

## __Amazon DynamoDB__
  - ### Features
    - Adding some helpers for being able to create DyanmoDB AttributeValues. [#276](https://github.com/aws/aws-sdk-java-v2/pull/276)

  - ### Bugfixes
    - Fixed TableUtils that broke with enum change. [#235](https://github.com/aws/aws-sdk-java-v2/pull/235)

## __Amazon EC2__
  - ### Removals
    - Removed high-level utilities. [#244](https://github.com/aws/aws-sdk-java-v2/pull/244)

## __Amazon EMR__
  - ### Removals
    - Removed high-level utilities. [#245](https://github.com/aws/aws-sdk-java-v2/pull/245)

## __Amazon Glacier__
  - ### Removals
    - Removed high-level utilities. [#246](https://github.com/aws/aws-sdk-java-v2/pull/246)

## __Amazon Polly__
  - ### Removals
    - Removed polly presigners until they can be updated for V2. [#287](https://github.com/aws/aws-sdk-java-v2/pull/287)

## __Amazon S3__
  - ### Features
    - Adding utility that creates temporary bucket name using user-name  [#234](https://github.com/aws/aws-sdk-java-v2/pull/234)

## __Amazon SES__
  - ### Removals
    - Removed high-level utilities. [#248](https://github.com/aws/aws-sdk-java-v2/pull/248)

## __Amazon SNS__
  - ### Removals
    - Removed high-level utilities. [#255](https://github.com/aws/aws-sdk-java-v2/pull/255)

## __Amazon SQS__
  - ### Bugfixes
    - Porting SQS test to make use of async and hopefully resolve the bug [#240](https://github.com/aws/aws-sdk-java-v2/pull/240)

  - ### Removals
    - Removed high-level utilities and the interceptor that rewrites the endpoint based on the SQS queue. [#238](https://github.com/aws/aws-sdk-java-v2/pull/238)

## __Amazon SimpleDB__
  - ### Removals
    - Removed high-level utilities and unused response metadata handler. [#249](https://github.com/aws/aws-sdk-java-v2/pull/249)

## __Netty NIO Async HTTP Client__
  - ### Features
    - Adding socket resolver helper that will load the appropriate SocketChannel [#293](https://github.com/aws/aws-sdk-java-v2/pull/293)

  - ### Bugfixes
    - Netty spurious timeout error fix [#283](https://github.com/aws/aws-sdk-java-v2/pull/283)
    - Temporarily disable epoll [#254](https://github.com/aws/aws-sdk-java-v2/pull/254)

# __2.0.0-preview-5__ __2017-10-17__
## __AWS SDK for Java v2__
  - ### Features
    - Asynchronous request handler for strings `AsyncRequestProvider.fromString("hello world!!!")` [PR #183](https://github.com/aws/aws-sdk-java-v2/pull/183)
    - General HTTP core clean-up [PR #178](https://github.com/aws/aws-sdk-java-v2/pull/178)
    - Get value from request POJO using member model names `String bucketName = s3PutObjectResponse.getValueForField("Bucket", String.class);` [PR #144](https://github.com/aws/aws-sdk-java-v2/pull/144)
    - Model enums on service POJOs [PR #195](https://github.com/aws/aws-sdk-java-v2/pull/195)
    - Move `core` classes to their own package `software.amazon.awssdk.core` [PR #194](https://github.com/aws/aws-sdk-java-v2/pull/194)

  - ### Bugfixes
    - Resolve potential security issue handling DTD entities [PR #198](https://github.com/aws/aws-sdk-java-v2/pull/198)
    - Serialization/deserialization of complex model objects [PR #128](https://github.com/aws/aws-sdk-java-v2/pull/128) / [Issue #121](https://github.com/aws/aws-sdk-java-v2/issues/121)

## __Amazon S3__
  - ### Features
    - Handle 100-continue header for PUT object [PR #169](https://github.com/aws/aws-sdk-java-v2/pull/169)

## __Netty NIO Async HTTP Client__
  - ### Bugfixes
    - Better handling of event-loop selection for AWS Lambda container [PR #208](https://github.com/aws/aws-sdk-java-v2/pull/208)
    - Data corruption fix in streaming responses and stability fixes [PR #173](https://github.com/aws/aws-sdk-java-v2/pull/173)

# __2.0.0-preview-4__ __2017-09-19__
## __AWS SDK for Java v2__
  - ### Features
    - Added convenience methods for both sync and async streaming operations for file based uploads/downloads.
    - Added some convenience implementation of [AsyncResponseHandler](https://github.com/aws/aws-sdk-java-v2/blob/master/core/src/main/java/software/amazon/awssdk/async/AsyncResponseHandler.java) to emit to a byte array or String.
    - Immutable objects can now be modified easily with a newly introduced [copy](https://github.com/aws/aws-sdk-java-v2/blob/master/utils/src/main/java/software/amazon/awssdk/utils/builder/ToCopyableBuilder.java#L42) method that applies a transformation on the builder for the object and returns a new immutable object.
    - Major refactor of RequestHandler interfaces. Newly introduced [ExecutionInterceptors](https://github.com/aws/aws-sdk-java-v2/blob/master/core/src/main/java/software/amazon/awssdk/interceptor/ExecutionInterceptor.java) have a cleaner, more consistent API and are much more powerful.
    - S3's CreateBucket no longer requires the location constraint to be specified, it will be inferred from the client region if not present.
    - The [File](https://github.com/aws/aws-sdk-java-v2/blob/master/core/src/main/java/software/amazon/awssdk/sync/StreamingResponseHandler.java#L92) and [OutputStream](https://github.com/aws/aws-sdk-java-v2/blob/master/core/src/main/java/software/amazon/awssdk/sync/StreamingResponseHandler.java#L107) implementations of StreamingResponseHandler now return the POJO response in onComplete.

  - ### Bugfixes
    - Fixed a bug in default credential provider chain where it would erroneously abort at the ProfileCredentialsProvider. See [Issue #135](https://github.com/aws/aws-sdk-java-v2/issues/135)
    - Many improvments and fixes to the Netty NIO based transport.
    - Several fixes around S3's endpoint resolution, particularly with advanced options like path style addressing and accelerate mode. See [Issue #130](https://github.com/aws/aws-sdk-java-v2/issues/130)
    - Several fixes around serialization and deserialization of immutable objects. See [Issue #122](https://github.com/aws/aws-sdk-java-v2/issues/122)
    - Type parameters are now correctly included for [StreamingResponseHandler](https://github.com/aws/aws-sdk-java-v2/blob/master/core/src/main/java/software/amazon/awssdk/sync/StreamingResponseHandler.java) on the client interface.

  - ### Removals
    - Dependency on JodaTime has been dropped in favor of Java 8's APIS.
    - DynamoDBMapper and DynamoDB Document API have been removed.
    - Metrics subsystem has been removed.

# __2.0.0-preview-2__ __2017-07-21__
## __AWS SDK for Java v2__
  - ### Features
    - New pluggable HTTP implementation built on top of Java's HttpUrlConnection. Good choice for simple applications with low throughput requirements. Better cold start latency than the default Apache implementation.
    - Simple convenience methods have been added for operations that require no input parameters.
    - Substantial improvments to start up time and cold start latencies
    - The Netty NIO HTTP client now uses a shared event loop group for better resource management. More options for customizing the event loop group are now available.
    - Using java.time instead of the legacy java.util.Date in generated model classes.
    - Various improvements to the immutability of model POJOs. ByteBuffers are now copied and collections are returned as unmodifiable.

# __2.0.0-preview-10__ __2018-05-25__
## __AWS SDK for Java v2__
  - ### Features
    - Add [SdkHttpResponse](https://github.com/aws/aws-sdk-java-v2/blob/master/http-client-spi/src/main/java/software/amazon/awssdk/http/SdkHttpResponse.java) to [SdkResponse](https://github.com/aws/aws-sdk-java-v2/blob/master/core/src/main/java/software/amazon/awssdk/core/SdkResponse.java) so that customers can retrieve Http data such as headers, status code from the response object.
    - Add a standard User-Agent when making requests to the metadata service.  User-Agent pattern: aws-sdk-java/<version>
    - Added Consumer<Builder>-style methods for all client overloads.
    - Added Consumer<Builder>-style methods for vararg parameters.
    - AsyncResponseTransformer byte array and string methods now match the sync model.
    - Include root causes in the exception message from AWSCredentialsProviderChain to ease troubleshooting.
    - Moved AWS specific retry policies to aws-core module, created AwsServiceException and moved isThrottlingException and isClockSkewException methods to SdkServiceException.
    - Renamed "Bytes" overload for streaming operations to "AsBytes", and "String" overload for enums to "AsString"
    - Renamed AsyncRequestProvider to AsyncRequestBody to better match sync's RequestBody
    - Renamed AsyncResponseHandler to AsyncResponseTransformer and StreamingResponseHandler to ResponseTransformer.
    - Split core module to regions, profiles, auth, aws-core and core modules.[#27](https://github.com/aws/aws-sdk-java-v2/issues/27)
    - Updating default retry policy to include newly added conditions.

  - ### Removals
    - Remove httpRequestTimeout and totalExecutionTimeout features

## __AWS Secrets Manager__
  - ### Features
    - Add AWS Secrets Manager to v2.

# __2.0.0-preview-1__ __2017-06-28__
## __AWS SDK for Java v2__
  - ### Features
    - Initial release of the AWS SDK for Java v2. See our [blog post](https://aws.amazon.com/blogs/developer/aws-sdk-for-java-2-0-developer-preview) for information about this new major veresion. This release is considered a developer preview and is not intended for production use cases.
<|MERGE_RESOLUTION|>--- conflicted
+++ resolved
@@ -1,5 +1,3 @@
-<<<<<<< HEAD
-=======
 # __2.0.0-preview-10__ __2018-05-25__
 ## __AWS SDK for Java v2__
   - ### Features
@@ -30,7 +28,6 @@
   - ### Features
     - Renamed `S3AdvancedConfiguration` to `S3Configuration`
     
->>>>>>> 5f9ee562
 # __2.0.0-preview-9__ __2018-03-20__
 ## __AWS Lambda__
   - ### Features
